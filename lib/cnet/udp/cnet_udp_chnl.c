/* SPDX-License-Identifier: BSD-3-Clause
 * Copyright (c) 2016-2022 Intel Corporation
 */

/* cnet_udp_chnl.c - UDP chnl support routines. */

/**
 * This module is the interface between the generic channels module and the UDP
 * protocol processing module.
 */

#include <cnet.h>        // for cnet_add_instance
#include <cnet_reg.h>
#include <cnet_stk.h>        // for stk_entry, per_thread_stk, this_stk, pro...
#include <cne_inet.h>        // for inet_ntop4, in_caddr, CIN_PORT, in_caddr...
#include "../chnl/chnl_priv.h"
#include <cnet_chnl.h>             // for chnl, chnl_buf, chnl_OK, chnl_connect2_c...
#include <cnet_pcb.h>              // for cnet_pcb_alloc, pcb_entry, pcb_key, cnet...
#include <cnet_udp.h>              // for udp_entry
#include <cnet_ip_common.h>        // for ip_info
#include <endian.h>                // for be16toh
#include <errno.h>                 // for ENOBUFS, EACCES, EPIPE
#include <netinet/in.h>            // for IPPROTO_UDP, INADDR_BROADCAST
#include <stddef.h>                // for NULL
#include <stdint.h>                // for int32_t
#include <sys/socket.h>            // for MSG_DONTWAIT
#include <sys/types.h>             // for ssize_t
#include <cnet_meta.h>
#include <cne_ring.h>
#include <cnet_node_names.h>

#include "cne_common.h"          // for __cne_unused, CNE_SET_USED
#include "cne_log.h"             // for CNE_LOG, CNE_LOG_DEBUG, CNE_LOG_WARNING
#include "cne_vec.h"             // for vec_pool_free, vec_start_mbuf_prefetch, vec_add
#include "cnet_const.h"          // for __errno_set, UDP_IO, CNET_UDP_CHNL_PRIO
#include "cnet_protosw.h"        // for
#include "pktmbuf.h"             // for pktmbuf_free, pktmbuf_data_len, pktmbuf_t

/*
 * This routine is the protocol-specific bind() back-end function for
 * UDP channels.
 *
 * RETURNS: 0 or -1.
 */
static int
udp_chnl_bind(struct chnl *ch, struct in_caddr *to, int tolen)
{
    int ret;

    if (!ch)
        return -1;
    ret = chnl_bind_common(ch, to, tolen, &this_stk->udp->udp_hd);
    if (ret == 0)
        chnl_state_set(ch, _ISCONNECTED);

    return ret;
}

static int
udp_accept(struct chnl *ch __cne_unused, struct in_caddr *addr __cne_unused,
           int *addrlen __cne_unused)
{
    return -1;
}

static int
udp_listen(struct chnl *ch __cne_unused, int backlog __cne_unused)
{
    return 0;
}

/*
 * This routine is the protocol-specific bind() back-end function for receives.
 */
static int
udp_chnl_recv(struct chnl *ch, pktmbuf_t **mbufs, int nb_mbufs)
{
    uint32_t sz = 0;
    int tlen, n = 0;

    if (nb_mbufs == 0)
        return 0;

    if (!ch || !mbufs)
        return __errno_set(EFAULT);

    tlen = vec_len(ch->ch_rcv.cb_vec);
    if (tlen > 0) {
        n = (tlen > nb_mbufs) ? nb_mbufs : tlen;
        memcpy(mbufs, ch->ch_rcv.cb_vec, sizeof(pktmbuf_t *) * n);

        tlen -= n;
        memmove(ch->ch_rcv.cb_vec, ch->ch_rcv.cb_vec + (sizeof(pktmbuf_t *) * n),
                tlen * sizeof(pktmbuf_t *));
        vec_set_len(ch->ch_rcv.cb_vec, tlen);
    }
    for (int i = 0; i < n; i++)
        sz += pktmbuf_data_len(mbufs[i]);

    ch->ch_rcv.cb_cc -= sz;

    return n;
}

/*
 * This routine is the protocol-specific send() back-end function for
 * UDP channels.
 *
 * Sending for UDP is different from TCP sending data, the reason is TCP data
 * may need to be retransmitted and UDP is best effort. In this case we assume that
 * data is consumed by this routine and we do not have to deal with send buffer
 * limitation. CNET does not attempt to retransmit or copy data into a channel buffer,
 * which would have a limited size, performance hit and would need to be managed
 * via a buffer size. This means you can not get an error about
 * the send buffer being full.
 *
 * This routine will enqueue the packets to the 'chnl_send' node to be passed to the
 * UDP output node.
 */
static int
udp_chnl_send(struct chnl *ch, pktmbuf_t **mbufs, uint16_t nb_mbufs)
{
    struct in_caddr *to;

    if (!ch)
        return -1;
    if (!ch->ch_node) {
        ch->ch_node =
            cne_graph_node_get(this_stk->graph->id, cne_node_from_name(UDP_OUTPUT_NODE_NAME));
        if (!ch->ch_node)
            return __errno_set(EFAULT);
    }

    for (int i = 0; i < nb_mbufs; i++) {
        pktmbuf_t *m = mbufs[i];
        struct cnet_metadata *md;

<<<<<<< HEAD
        /* Was the socket shut down or closed while we were waiting? */
        if (is_set(ch->ch_state, _CANTSENDMORE | _CHNL_FREE))
            continue;

        md = pktmbuf_metadata(m);
=======
        md = cnet_mbuf_metadata(m);
>>>>>>> 26748ed9

        to = &md->faddr;
        if (CIN_LEN(to) == 0) {
            if (chnl_connect(ch->ch_cd, (struct sockaddr *)to, to->cin_len) < 0)
                continue;
        }

        m->userptr = ch->ch_pcb;
    }

    cne_node_add_objects_to_input(this_stk->graph, ch->ch_node, (void **)mbufs, nb_mbufs);

    return nb_mbufs;
}

static int
udp_shutdown(struct chnl *ch __cne_unused, int how __cne_unused)
{
    return 0;
}

static struct proto_funcs udpFuncs = {
    .close_func    = chnl_OK,             /**< close routine */
    .recv_func     = udp_chnl_recv,       /**< recv routine */
    .send_func     = udp_chnl_send,       /**< send routine */
    .bind_func     = udp_chnl_bind,       /**< bind routine */
    .connect_func  = chnl_connect_common, /**< connect routine */
    .shutdown_func = udp_shutdown,        /**< shutdown routine*/
    .accept_func   = udp_accept,          /**< accept routine */
    .listen_func   = udp_listen           /**< listen routine */
};

static int
udp_chnl_create(void *_stk __cne_unused)
{
    struct protosw_entry *psw;

    psw = cnet_protosw_find(AF_INET, SOCK_DGRAM, 0);
    if (!psw)
        return -1;
    psw->funcs = &udpFuncs;

    return 0;
}

CNE_INIT_PRIO(cnet_udp_chnl_constructor, STACK)
{
    cnet_add_instance("UDP chnl", CNET_UDP_CHNL_PRIO, udp_chnl_create, NULL);
}<|MERGE_RESOLUTION|>--- conflicted
+++ resolved
@@ -135,15 +135,11 @@
         pktmbuf_t *m = mbufs[i];
         struct cnet_metadata *md;
 
-<<<<<<< HEAD
         /* Was the socket shut down or closed while we were waiting? */
         if (is_set(ch->ch_state, _CANTSENDMORE | _CHNL_FREE))
             continue;
 
         md = pktmbuf_metadata(m);
-=======
-        md = cnet_mbuf_metadata(m);
->>>>>>> 26748ed9
 
         to = &md->faddr;
         if (CIN_LEN(to) == 0) {
