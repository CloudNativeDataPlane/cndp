/*
 * Copyright (c) 1982, 1986, 1988, 1990, 1993, 1995
 *  The Regents of the University of California.  All rights reserved.
 *
 * Redistribution and use in source and binary forms, with or without
 * modification, are permitted provided that the following conditions
 * are met:
 * 1. Redistributions of source code must retain the above copyright
 *    notice, this list of conditions and the following disclaimer.
 * 2. Redistributions in binary form must reproduce the above copyright
 *    notice, this list of conditions and the following disclaimer in the
 *    documentation and/or other materials provided with the distribution.
 * 3. All advertising materials mentioning features or use of this software
 *    must display the following acknowledgement:
 *  This product includes software developed by the University of
 *  California, Berkeley and its contributors.
 * 4. Neither the name of the University nor the names of its contributors
 *    may be used to endorse or promote products derived from this software
 *    without specific prior written permission.
 *
 * THIS SOFTWARE IS PROVIDED BY THE REGENTS AND CONTRIBUTORS ``AS IS'' AND
 * ANY EXPRESS OR IMPLIED WARRANTIES, INCLUDING, BUT NOT LIMITED TO, THE
 * IMPLIED WARRANTIES OF MERCHANTABILITY AND FITNESS FOR A PARTICULAR PURPOSE
 * ARE DISCLAIMED.  IN NO EVENT SHALL THE REGENTS OR CONTRIBUTORS BE LIABLE
 * FOR ANY DIRECT, INDIRECT, INCIDENTAL, SPECIAL, EXEMPLARY, OR CONSEQUENTIAL
 * DAMAGES (INCLUDING, BUT NOT LIMITED TO, PROCUREMENT OF SUBSTITUTE GOODS
 * OR SERVICES; LOSS OF USE, DATA, OR PROFITS; OR BUSINESS INTERRUPTION)
 * HOWEVER CAUSED AND ON ANY THEORY OF LIABILITY, WHETHER IN CONTRACT, STRICT
 * LIABILITY, OR TORT (INCLUDING NEGLIGENCE OR OTHERWISE) ARISING IN ANY WAY
 * OUT OF THE USE OF THIS SOFTWARE, EVEN IF ADVISED OF THE POSSIBILITY OF
 * SUCH DAMAGE.
 */
/* SPDX-License-Identifier: BSD-3-Clause
 * Copyright (c) 2016-2022 Intel Corporation
 */

#include <cnet.h>                  // for cnet_add_instance
#include <cnet_stk.h>              // for stk_entry, stk_get_timer_ticks, per_thre...
#include <cne_inet.h>              // for inet_ntop4, _in_addr
#include <cnet_netif.h>            // for cnet_netif_match_subnet, cnet_ipv4_compare
#include <cnet_route.h>            // for rtLookup
#include <cnet_route4.h>           // for rtLookup
#include <cnet_pcb.h>              // for pcb_entry, pcb_key, cnet_pcb_free, pcb_hd
#include <cnet_tcp.h>              // for tcb_entry, seg_entry, tcp_entry, DROP_PA...
#include <cnet_pkt.h>              // for tcp_ipv4
#include <cnet_ip_common.h>        // for ip_info
#include <cnet_meta.h>             // for cnet_metadata
#include <cnet_tcp_chnl.h>         // for cnet_drop_acked_data, cnet_tcp_chnl_scal...
#include <endian.h>                // for be16toh, htobe32, htobe16, be32toh
#include <errno.h>                 // for errno, ECONNREFUSED, ECONNRESET, ETIMEDOUT
#include <netinet/in.h>            // for ntohs, IPPROTO_TCP, IN_CLASSD, ntohl
#include <pthread.h>               // for pthread_cond_signal, pthread_cond_wait
#include <stdlib.h>                // for free, calloc, rand
#include <string.h>                // for strcat, memcpy, memset
#include "../chnl/chnl_priv.h"
#include <cnet_chnl.h>

#include "cne_common.h"           // for CNE_MIN, CNE_MAX, CNE_SET_USED, __cne_un...
#include "cne_cycles.h"           // for cne_rdtsc
#include "cne_log.h"              // for CNE_ASSERT
#include <net/cne_ether.h>        // for cne_ether_hdr
#include "net/cne_ip.h"           // for cne_ipv4_hdr, cne_ipv4_udptcp_cksum, CNE...
#include "net/cne_tcp.h"          // for cne_tcp_hdr
#include "cne_vec.h"              // for vec_len, vec_add, vec_at_index
#include <cnet_reg.h>
#include "cnet_ipv4.h"           // for TOS_DEFAULT, TTL_DEFAULT, _OFF_DF
#include "cnet_protosw.h"        // for protosw_entry, cnet_ipproto_set, cnet_pr...
#include "cnet_udp.h"            // for chnl, chnl_buf, cb_space, chnl_cant_snd_...
#include <pktmbuf_ptype.h>
#include <cnet_fib_info.h>
#include <cnet_node_names.h>
#include <tcp_input_priv.h>
#include <tcp_output_priv.h>
#include <cne_mutex_helper.h>

/* static TCP backoff shift values */
static int32_t tcp_syn_backoff[TCP_MAXRXTSHIFT + 1] = {1, 1, 1, 1, 1, 2, 4, 8, 16, 32, 64, 64, 64};
static int32_t tcp_backoff[TCP_MAXRXTSHIFT + 1] = {1, 2, 4, 8, 16, 32, 64, 64, 64, 64, 64, 64, 64};
static uint8_t tcp_output_flags[]               = TCP_OUTPUT_FLAGS;

/* forward declares */
static int tcp_destroy(void *_stk);
static int tcb_cleanup(struct tcb_entry *tcb);
static void tcp_update_acked_data(struct seg_entry *seg, struct tcb_entry *tcb);
static int32_t tcp_send_options(struct tcb_entry *tcb, uint8_t *sp, uint8_t flags_n);
static int tcp_init(int32_t n_tcb_entries, bool wscale, bool t_stamp);

const char *tcb_in_states[] = TCP_INPUT_STATES;

#define TCP_FLAGS_MAX_SIZE 128
#define TCB_FLAGS_MAX_SIZE 256
static char tcp_flags[TCP_FLAGS_MAX_SIZE + 1], tcb_flags[TCB_FLAGS_MAX_SIZE + 1];

#define CNET_TCP_FAST_REXMIT 1

static inline struct seg_entry *
alloc_seg(void)
{
    struct seg_entry *seg = NULL;

    if (mempool_get(this_stk->seg_objs, (void **)&seg) != 0)
        CNE_NULL_RET("mempool of segments is empty\n");

    return seg;
}

static inline void
free_seg(struct seg_entry *seg)
{
    if (seg) {
        memset(seg, 0, sizeof(struct seg_entry));
        mempool_put(this_stk->seg_objs, (void *)seg);
    }
}

void *
tcp_q_pop(struct tcp_q *tq)
{
    struct pcb_entry *pcb = NULL;

    if (stk_lock()) {
        if (atomic_load(&tq->cnt)) {
            pcb = TAILQ_FIRST(&tq->head);
            if (pcb) {
                TAILQ_REMOVE(&tq->head, pcb, next);
                atomic_fetch_sub(&tq->cnt, 1);
            }
        }
        stk_unlock();
    }

    return pcb;
}

/* Return 1 on full or 0 if pushed */
static int
tcp_q_add(struct tcp_q *tq, void *val)
{
    struct pcb_entry *pcb = val;

    if (stk_lock()) {
        TAILQ_INSERT_TAIL(&tq->head, pcb, next);
        atomic_fetch_add(&tq->cnt, 1);
        stk_unlock();
    }

    return 0;
}

static int
tcp_q_remove(struct tcp_q *tq, void *val)
{
    struct pcb_entry *pcb = val;

    if (stk_lock()) {
        if (atomic_load(&tq->cnt)) {
            TAILQ_REMOVE(&tq->head, pcb, next);
            atomic_fetch_sub(&tq->cnt, 1);
        }
        stk_unlock();
    }

    return 0;
}

/*
 * This routine returns a string representing the TCP header flag bits.
 *
 * NOTE: The returned string pointer should be considered read-only.
 */
static inline char *
tcp_print_flags(uint8_t flags)
{
    tcp_flags[0] = '\0';

    flags &= TCP_MASK;

    if (is_set(flags, TCP_SYN))
        strcat(tcp_flags, "SYN ");

    if (is_set(flags, TCP_RST))
        strcat(tcp_flags, "RST ");

    if (is_set(flags, TCP_FIN))
        strcat(tcp_flags, "FIN ");

    if (is_set(flags, TCP_PSH))
        strcat(tcp_flags, "PSH ");

    if (is_set(flags, TCP_ACK))
        strcat(tcp_flags, "ACK ");

    if (is_set(flags, TCP_URG))
        strcat(tcp_flags, "URG ");

    return tcp_flags;
}

static inline char *
tcb_print_flags(uint32_t flags)
{
    const char *list[] = TCB_FLAGS;
    int i;

    tcb_flags[0] = '\0';
    for (i = 0; i < (int)cne_countof(list); i++) {
        if (flags & (1 << (31 - i))) {
            strlcat(tcb_flags, list[i], TCB_FLAGS_MAX_SIZE);
            strlcat(tcb_flags, " ", TCB_FLAGS_MAX_SIZE);
        }
    }
    return tcb_flags;
}

void
cnet_tcp_dump(const char *msg, struct cne_tcp_hdr *tcp)
{
    cne_printf("%s [cyan]TCP Header[] @ %p\n", (msg) ? msg : "", tcp);
    cne_printf("   [cyan]TCP_Flags ( [orange]%s[cyan])[] ",
               tcp_print_flags(tcp->tcp_flags & TCP_MASK));
    cne_printf("[cyan]Src Port : [orange]%5d  [cyan]Dst Port: [orange]%5d[]\n",
               be16toh(tcp->src_port), be16toh(tcp->dst_port));
    cne_printf("   [cyan]Seq [orange]%10u[cyan], Ack [orange]%10u[] ", be32toh(tcp->sent_seq),
               be32toh(tcp->recv_ack));
    cne_printf("[cyan]HLEN [orange]%3d [cyan]bytes ", (tcp->data_off >> 2));
    cne_printf("RX Win [orange]%5u[cyan], cksum [orange]%04x[cyan], URP [orange]%3u[]\n",
               be16toh(tcp->rx_win), be16toh(tcp->cksum), be16toh(tcp->tcp_urp));
}

/*
 * Set the congestion window for slow-start given the valid <tcb>, by looking at
 * the tcb->pcb->faddr and determine the connection is for a local subnet. When
 * the connection is on the local subnet, the code will select a larger
 * congestion window value else it picks the senders max segment size.
 */
static inline void
tcp_set_CWND(struct tcb_entry *tcb)
{
    /*
     * Setup for slow-start congestion window size.
     *
     * For a local address we have a large cwnd value else one segment.
     *
     * RFC2581: pg 4
     * We note that a non-standard, experimental TCP extension allows that a
     * TCP MAY use a large initial window (IW), as define in the equation 1
     * [AFP98].
     *
     *      IW = min( 4 * SMSS, max( 2 * SMSS, 4380 bytes))     [1]
     */
    tcb->snd_cwnd = tcb->max_mss;
    if (tcb->pcb != NULL) {
        if (cnet_netif_match_subnet(&tcb->pcb->key.faddr.cin_addr))
            tcb->snd_cwnd =
                CNE_MIN((4 * tcb->max_mss), CNE_MAX((2 * tcb->max_mss), TCP_INITIAL_CWND));
    }
}

/*
 * Set the correct Sender MSS value for the connection into the struct tcb.max_mss
 * variable.
 *
 * When <mss_offer> is equal to zero set it to tcp.default_MSS value otherwise set
 * it to the maximum value of <mss_offer> and TCP_MIN_MSS. Finally set the
 * tcb->max_mss value to be a minimum value between the new <mss_offer> and
 * TCP_NORMAL_MSS.
 */
static inline void
tcp_set_MSS(struct tcb_entry *tcb, uint16_t mss_offer)
{
    stk_t *stk = this_stk;

    /*
     * When mss_offer equal zero take the tcp.default_MSS, otherwise set to the
     * maximum of TCP_MIN_MSS and mss_offer.
     */
    mss_offer = (mss_offer == 0) ? stk->tcp->default_MSS : CNE_MAX(mss_offer, TCP_MIN_MSS);

    /* Make sure sender mss is not larger then the normal/MAX MSS value. */
    tcb->max_mss = CNE_MIN(mss_offer, TCP_MAX_MSS);
}

/*
 * Allocate a new struct tcb_entry structure if the pcb->tcb does not already contain
 * a struct tcb_entry pointer. If the pcb->tcb contains a valid pointer then return the
 * tcb pointer.
 *
 * If the pcb->tcb is NULL then allocate a new struct tcb_entry and fill in some information
 * in the struct tcb_entry structure.
 *
 */
struct tcb_entry *
cnet_tcb_new(struct pcb_entry *pcb)
{
    stk_t *stk = this_stk;
    struct tcb_entry *tcb;

    /* If the TCB is already allocated then return the tcb pointer. */
    if ((tcb = pcb->tcb) != NULL)
        return tcb;

    if ((tcb = tcb_alloc()) == NULL)
        CNE_ERR_GOTO(err, "TCB allocate failed\n");

    tcb->reassemble = vec_alloc(tcb->reassemble, CNET_TCP_REASSEMBLE_COUNT);
    if (!tcb->reassemble)
        CNE_ERR_GOTO(err, "tcb->backlog allocate failed\n");

    TAILQ_INIT(&tcb->backlog_q.head);
    TAILQ_INIT(&tcb->half_open_q.head);

    /* Enable RFC1323 (TCP Extensions for High Performance), if requested. */
    tcb->tflags = (stk->gflags & RFC1323_SCALE_ENABLED) != 0 ? TCBF_REQ_SCALE : 0;
    tcb->tflags |= (stk->gflags & RFC1323_TSTAMP_ENABLED) != 0 ? TCBF_REQ_TSTAMP : 0;

    tcb->srtt   = TCP_SRTTBASE_TV;
    tcb->rttvar = stk->tcp->default_RTT * (TCP_SLOWHZ << TCP_RTTVAR_SHIFT);
    tcb->rttmin = TCP_MIN_TV;
    tcb->rxtcur = tcp_range_set(((TCP_SRTTBASE_TV >> 2) + (TCP_SRTTDFLT_TV << 2)) >> 1, TCP_MIN_TV,
                                TCP_REXMTMAX_TV);

    /* Set our MSS to the normal large value and peers value to minimum. */
    tcp_set_MSS(tcb, TCP_MAX_MSS);

    tcp_set_CWND(tcb);

    /* Normally set to TCP_MAXWIN as per RFC2001 */
    tcb->snd_ssthresh = tcb->snd_cwnd << 1;

    /* Link the PCB and TCB together */
    tcb->pcb   = pcb;
    pcb->tcb   = tcb;
    tcb->tcp   = stk->tcp;
    tcb->netif = pcb->netif;

    /* Set the new send ISS value. */
    tcp_send_seq_set(tcb, 7);

    tcb->rcv_bsize = tcb->rcv_wnd = pcb->ch->ch_rcv.cb_hiwat;

    tcb->state = TCPS_CLOSED;
    return tcb;
err:
    tcb_free(tcb);
    return NULL;
}

/*
 * Form the TCP header and send the given segment of data.
 *
 */
static int
tcp_send_segment(struct tcb_entry *tcb, struct seg_entry *seg)
{
    struct pcb_entry *pcb = tcb->pcb;
    struct chnl *ch       = pcb->ch;
    pktmbuf_t *mbuf       = seg->mbuf;
    stk_t *stk            = this_stk;
    struct cnet_metadata *md;
    struct cne_tcp_hdr *tcp;

    seg->mbuf = NULL;

    /* Add the TCP options to the data packet */
    memcpy(pktmbuf_prepend(mbuf, seg->optlen), &seg->opts[0], seg->optlen);

    /* Set the read pointer to the IP header */
    tcp = (struct cne_tcp_hdr *)pktmbuf_prepend(mbuf, sizeof(struct cne_tcp_hdr));

    if (!tcp) {
        pktmbuf_free(mbuf);
        return -1;
    }
    /* Set TCP headers to Zero */
    memset(tcp, 0, sizeof(struct cne_tcp_hdr));

    /* Add the source and destination port values */
    tcp->dst_port = CIN_PORT(&pcb->key.faddr);
    tcp->src_port = CIN_PORT(&pcb->key.laddr);

    /* When source address is zero then lookup an interface to use */
    if (pcb->key.laddr.cin_addr.s_addr == 0) {
        struct netif *nif;
        int32_t k;

        nif = cnet_netif_match_subnet(&pcb->key.faddr.cin_addr);
        if (!nif) {
            char ip[INET6_ADDRSTRLEN + 4] = {0};

            pktmbuf_free(mbuf);
            CNE_ERR_RET("No netif match %s\n",
                        inet_ntop4(ip, sizeof(ip), &pcb->key.faddr.cin_addr, NULL));
        }
        /* Find the correct subnet IP address for the given request */
        if ((k = cnet_ipv4_compare(nif, (void *)&pcb->key.faddr.cin_addr.s_addr)) == -1) {
            char ip[INET6_ADDRSTRLEN + 4] = {0};

            pktmbuf_free(mbuf);
            CNE_ERR_RET("cnet_ipv4_compare(%s) failed\n",
                        inet_ntop4(ip, sizeof(ip),
                                   (struct in_addr *)&pcb->key.faddr.cin_addr.s_addr, NULL));
        }

        tcb->netif = nif;

        /* Use the interface attached to the route for the source address */
        pcb->key.laddr.cin_addr.s_addr = htobe32(nif->ip4_addrs[k].ip.s_addr);
    }

    /* Clear the send Ack Now bit, if an ACK is present. */
    if (is_set(seg->flags, TCP_ACK))
        tcb->tflags &= ~(TCBF_ACK_NOW | TCBF_DELAYED_ACK);

    /* Always clear the force tx and need output flags. */
    tcb->tflags &= ~TCBF_FORCE_TX;

    /* Fill in the rest of the TCP header */
    tcp->recv_ack      = htobe32(seg->ack);
    tcp->sent_seq      = htobe32(seg->seq);
    tcp->data_off      = ((sizeof(struct cne_tcp_hdr) + seg->optlen) >> 2) << 4;
    tcp->rx_win        = htobe16(seg->wnd); /* scaled already */
    tcp->tcp_urp       = htobe16(seg->urp);
    tcb->last_ack_sent = tcb->rcv_nxt; /* Update the last ACK sent */
    tcp->tcp_flags     = seg->flags;

    /* Update the L4 header length with option length */
    mbuf->l4_len = sizeof(struct cne_tcp_hdr) + seg->optlen;

    md = cnet_mbuf_metadata(mbuf);

    if ((tcp->tcp_flags & TCP_URG) == 0 && tcp->tcp_urp)
        CNE_WARN("[orange]URG pointer set without URG flag\n");

    md->faddr.cin_addr.s_addr = ch->ch_pcb->key.faddr.cin_addr.s_addr;
    md->laddr.cin_addr.s_addr = ch->ch_pcb->key.laddr.cin_addr.s_addr;

    if (unlikely(stk->tcp_tx_node == NULL)) {
        stk->tcp_tx_node = cne_graph_get_node_by_name(stk->graph, TCP_OUTPUT_NODE_NAME);
        if (!stk->tcp_tx_node)
            CNE_ERR_RET("Unable to find '%s' node\n", TCP_OUTPUT_NODE_NAME);
    }

    cne_node_enqueue_x1(stk->graph, stk->tcp_tx_node, TCP_OUTPUT_NEXT_IP4_OUTPUT, mbuf);

    return 0;
}

/*
 * Set up the persistence timer and maintain the shift value.
 */
static inline void
tcp_set_persist(struct tcb_entry *tcb)
{
    int32_t t = (tcb->srtt + (tcb->rttvar << 2));

    /* Divide by 500 ms to get the correct persist timer value. */
    tcb->timers[TCPT_PERSIST] = tcp_range_set(((t * tcp_backoff[tcb->rxtshift]) / 500) >> 3,
                                              TCP_PERSMIN_TV, TCP_PERSMAX_TV);

    if (tcb->rxtshift < TCP_MAXRXTSHIFT)
        tcb->rxtshift++;
}

/* skip to the offset in the list and copy the data to the buffer. */
static int
tcp_mbuf_copydata(struct chnl_buf *cb, uint32_t off, uint32_t len, char *buf)
{
    pktmbuf_t *m;
    uint32_t total = 0, cnt;
    int i          = 0;

    if (!stk_lock())
        CNE_ERR_RET("Unable to acquire mutex\n");

    m = vec_at_index(cb->cb_vec, i++);

    /* skip to the offset location */
    while (m && off) {
        cnt = pktmbuf_data_len(m);

        if (off < cnt)
            break;

        off -= cnt;
        m = vec_at_index(cb->cb_vec, i++);
    }

    while (m && len > 0) {
        cnt = CNE_MIN(pktmbuf_data_len(m) - off, (uint32_t)len);

        memcpy(buf, pktmbuf_mtod_offset(m, char *, off), cnt);

        total += cnt;
        len -= cnt;
        buf += cnt;
        off = 0;
        m   = vec_at_index(cb->cb_vec, i++);
    }

    stk_unlock();
    return total;
}

/*
 * Determine if a segment of data or just a TCP header needs to be sent via
 * the tcb_send_segment routine.
 */
static int
tcp_output(struct tcb_entry *tcb)
{
    struct chnl *ch;
    bool idle, sendalot;

    if (!tcb)
        CNE_ERR_RET("TCB pointer is NULL\n");
    if (!tcb->pcb)
        CNE_ERR_RET("PCB pointer is NULL\n");
    if (!tcb->pcb->ch)
        CNE_ERR_RET("Chnl pointer is NULL\n");

    ch = tcb->pcb->ch;

    idle = (tcb->snd_max == tcb->snd_una);

    CNE_DEBUG("\n");
    CNE_DEBUG("[magenta]Do TCP output[]\n");

    /* when snd_max and snd_una are equal then we are idle */
    if (idle) {
        tcb->tflags |= TCBF_NAGLE_CREDIT;
#ifdef CNET_TCP_FAST_REXMIT
        /* RFC2581: pg 7-8
         * [Jac88] recommends that a TCP use slow start to restart transmission
         * after a relatively long idle period. Slow start serves to restart
         * the ACK clock, just as it does at the beginning of a transfer. This
         * mechanism has been widely deployed in the following manner. When TCP
         * has not received a segment for more than one retransmission timeout,
         * cwnd is reduced to the value of the restart window (RW) before
         * transmission begins.
         *
         * For the purposes of this standard, we define RW = IW.
         *
         * We note that the non-standard experimental extension to TCP defined
         * in [AFP98] defines RW = min(IW, cwnd), with the definition of IW
         * adjusted per equation (1) above.
         */
        if (tcb->idle >= tcb->rxtcur)
            tcb->snd_cwnd =
                CNE_MIN((4 * tcb->max_mss), CNE_MAX((2 * tcb->max_mss), TCP_INITIAL_CWND));
#endif /* CNET_TCP_FAST_REXMIT */
    }

    do {
        struct seg_entry tx_seg;
        struct seg_entry *seg = &tx_seg;
        uint32_t off;
        int32_t len;
        uint32_t win;
        seq_t prev_rcv_adv;

        /* Send a packet we must clear the segment structure each time */
        memset(seg, 0, sizeof(struct seg_entry));

        do {
            sendalot = false; /* Preset the flag to false */

            /* The offset from snd_nxt to snd_una currently */
            off = tcb->snd_nxt - tcb->snd_una;
            CNE_DEBUG("snd_nxt [orange]%d[] snd_una [orange]%d[] off [orange]%d[]\n", tcb->snd_nxt,
                      tcb->snd_una, off);

            /* Set the window size to send window or congestion window size */
            win = CNE_MIN(tcb->snd_wnd, tcb->snd_cwnd);

            /* Set the TCP output flags based on the current state of the TCB */
            seg->flags = tcp_output_flags[tcb->state];

            if (is_set(tcb->tflags, TCBF_FORCE_TX)) {
                /* When win is zero then must be a zero window probe */
                if (win == 0) {
                    /*
                     * Force a zero window update.
                     *
                     * When the offset is less then cb_cc then we have
                     * data to send but the window is zero.
                     */
                    if (off < ch->ch_snd.cb_cc)
                        seg->flags &= ~TCP_FIN;

                    win = 1; /* Send at least one byte */
                } else {
                    /* Turn off the persistent timer */
                    tcb->timers[TCPT_PERSIST] = 0;
                    tcb->rxtshift             = 0;
                }
            }

            /*
             * The len variable now contains the data size without headers and
             * the length could be negative.
             *
             * Send the window size or the amount of data in the send queue.
             */
            len = CNE_MIN(ch->ch_snd.cb_cc, win) - off;
            CNE_DEBUG("cb_cc [cyan]%d[], win [cyan]%d[], off [cyan]%d[], len [orange]%d[] vec "
                      "[orange]%d[]\n",
                      ch->ch_snd.cb_cc, win, off, len, vec_len(ch->ch_snd.cb_vec));

            if (is_set(seg->flags, TCP_SYN)) {

                /* make sure we do not send a SYN with a FIN bit. */
                len = 0;
                seg->flags &= ~TCP_FIN;
            }

            if (len < 0) {
                CNE_DEBUG("Data length is [orange]%d < 0[]\n", len);

                /*
                 * If FIN has been sent but not acked.
                 * but we haven't been called to retransmit.
                 * len will be -1. Otherwise, window shrank
                 * after we sent into it. If window shrank to 0.
                 * cancel pending retransmit and pull snd_nxt
                 * back to (closed) window. We will enter persist
                 * state below. If the window didn't close completely
                 * just wait for an ACK.
                 */
                len = 0;

                if (win == 0) {
                    /* When win is zero, we are done doing retransmits. */
                    tcb->timers[TCPT_REXMT] = 0;
                    tcb->snd_nxt            = tcb->snd_una;
                }
            }

            if (len > tcb->max_mss) {
                CNE_DEBUG("len [cyan]%d[] > [cyan]%d[] max_mss, vec_len([orange]%d[])\n", len,
                          tcb->max_mss, vec_len(ch->ch_snd.cb_vec));
                /* Force the length to be max_mss if it was too large. */
                len      = tcb->max_mss;
                sendalot = true; /* Need to send a lot of data */
            }

            /* when (snd_nxt + len) < (snd_una + so_snd.sb_cc) then clean FIN */
            if (seqLT(tcb->snd_nxt + len, tcb->snd_una + ch->ch_snd.cb_cc))
                seg->flags &= ~TCP_FIN;

            /* Get the current window space to advertise */
            win = cb_space(&ch->ch_rcv);

            /* silly window avoidance */
            if (len) {
                /* The length equals max_mss then we are not in Silly Window Syndrome do send. */
                if (len == tcb->max_mss) {
                    CNE_DEBUG("Not in SWS, len [cyan]%d[] == [cyan]%d[] max_mss\n", len,
                              tcb->max_mss);
                    break;
                }

                /*
                 * When we have credit we can send something clear NAGLE flag and
                 * go to send.
                 */
                if (idle || (tcb->tflags & TCBF_NAGLE_CREDIT) ||
                    (tcb->pcb->opt_flag & TCP_NODELAY_FLAG)) {
                    tcb->tflags &= ~TCBF_NAGLE_CREDIT;
                    CNE_DEBUG("Nagle Credit or NoDelay flag or idle %d\n", idle);
                    break;
                }

                /*
                 * We are forcing a transmit or length is 1/2 the max window
                 * or snd_nxt is less then snd_max do a send.
                 */
                if (is_set(tcb->tflags, TCBF_FORCE_TX)) {
                    CNE_DEBUG("Force Tx\n");
                    break;
                }

                if (len >= (int64_t)(tcb->max_sndwnd / 2)) {
                    CNE_DEBUG("len %d >= %d sndwnd\n", len, (tcb->max_sndwnd / 2));
                    break;
                }

                if (seqLT(tcb->snd_nxt, tcb->snd_max)) {
                    CNE_DEBUG("snd_nxt %u < %u snd_max\n", tcb->snd_nxt, tcb->snd_max);
                    break;
                }
            }

            /* Determine if we need to send a window update. */
            if (win > 0) {
                uint32_t adv;

                adv = CNE_MIN(win, (uint32_t)(TCP_MAXWIN << tcb->rcv_scale)) -
                      (tcb->rcv_adv - tcb->rcv_nxt);

                if (adv >= (uint32_t)(2 * tcb->max_mss)) {
                    CNE_DEBUG("Send window update adv %u > 2 * max_mss\n", adv);
                    break;
                }

                if ((2 * adv) >= (uint32_t)ch->ch_rcv.cb_hiwat) {
                    CNE_DEBUG("Send window update 2 * adv %u > rcv.hiwat\n", 2 * adv);
                    break;
                }
            }

            /* Do we owe anyone an ACK ? */
            if (is_set(tcb->tflags, TCBF_ACK_NOW)) {
                CNE_DEBUG("ACK Now flag set\n");
                break;
            }

            if (seg->flags & SYN_RST) {
                CNE_DEBUG("SYN/RST flags are set\n");
                break;
            }

            if (seqGT(tcb->snd_up, tcb->snd_una)) {
                CNE_DEBUG("SND_UP %u > %u SND_UNA\n", tcb->snd_up, tcb->snd_una);
                break;
            }

            if (is_set(seg->flags, TCP_FIN) &&
                (is_clr(tcb->tflags, TCBF_SENT_FIN) || (tcb->snd_nxt == tcb->snd_una))) {
                CNE_DEBUG("Flags ( %s) or send FIN\n", tcp_print_flags(seg->flags));
                break;
            }

            /*
             * TCP window updates are not reliable, rather a polling protocol
             * using 'persist' packets is used to insure receipt of window
             * updates.
             * The three 'states' for the output side are:
             *  idle                not doing retransmits or persists
             *  persisting          to move a small or zero window
             *  (re)transmitting    and thereby not persisting
             *
             * tcb->timers[TCPT_PERSIST] is greater then zero.
             * TCBF_FORCE_TX is set when we are called to send a persist packet.
             * tcb->timers[TCPT_REXMT] is greater then zero.
             * The output side is idle when both timers are zero.
             *
             * If send window is too small, there is data to transmit, and no
             * retransmit or persist is pending, then go to persist state.
             * If nothing happens soon, send when timer expires:
             * if window is nonzero, transmit what we can,
             * otherwise force out a byte.
             */
            if (ch->ch_snd.cb_cc && (tcb->timers[TCPT_REXMT] == 0) &&
                (tcb->timers[TCPT_PERSIST] == 0)) {
                tcb->rxtshift = 0;
                CNE_DEBUG("Set [orange]Persist[]\n");
                tcp_set_persist(tcb);
            }
            CNE_DEBUG("[orange]No Data to send[]\n");
            goto leave;
        } while (/*CONSTCOND*/ 0);

        /* Create the options and obtain the options length */
        seg->optlen = tcp_send_options(tcb, seg->opts, seg->flags);

        if (len > (tcb->max_mss - seg->optlen)) {
            len      = tcb->max_mss - seg->optlen;
            sendalot = true;

            /* Turn off the FIN if it is set */
            seg->flags &= ~TCP_FIN;
        }

        if (pktdev_buf_alloc(seg->lport, &seg->mbuf, 1) <= 0) {
            CNE_WARN("pktmbuf allocation from lport %d failed id %d\n", seg->lport, cne_id());
            return -1;
        }

        seg->mbuf->userptr = tcb->pcb;

        /* move the starting offset to account for headers */
        pktmbuf_data_off(seg->mbuf) += sizeof(struct cne_tcp_hdr) + seg->optlen +
                                       sizeof(struct cne_ipv4_hdr) + sizeof(struct ether_addr);

        /* Make sure the headers are zero */
        memset(pktmbuf_mtod(seg->mbuf, char *), 0,
               sizeof(struct cne_tcp_hdr) + seg->optlen + sizeof(struct cne_ipv4_hdr) +
                   sizeof(struct ether_addr));

        if (len) {
            len = tcp_mbuf_copydata(&ch->ch_snd, off, len, pktmbuf_mtod(seg->mbuf, char *));

            pktmbuf_append(seg->mbuf, len); /* Update length */
            CNE_DEBUG("Add [orange]%4d[] bytes to the packet buffer\n", len);
        }

        /* Make sure if sending a FIN does not advertise a new sequence number */
        if (is_set(seg->flags, TCP_FIN) && is_set(tcb->tflags, TCBF_SENT_FIN) &&
            (tcb->snd_nxt == tcb->snd_max)) {
            CNE_DEBUG("[cyan]Do not advertise a new sequence number[]\n");
            tcb->snd_nxt--;
        }

        /*
         * Calculate the correct sequence number based on the presents of the
         * SIN or FIN flag bits. The ACK is the next receive sequence value.
         */
        if (len || is_set(seg->flags, SYN_FIN) || tcb->timers[TCPT_PERSIST])
            seg->seq = tcb->snd_nxt;
        else
            seg->seq = tcb->snd_max;

        seg->ack = tcb->rcv_nxt;

        if (tcb->rcv_scale == 0)
            tcb->rcv_scale = tcb->req_recv_scale;

        /*
         * Calculate receive window and don't shrink the window to small
         * to avoid the silly window syndrome.
         */
        if ((win < (uint32_t)(ch->ch_rcv.cb_hiwat / 4)) && (win < (uint32_t)tcb->max_mss))
            win = 0;

        if (win > (uint32_t)(TCP_MAXWIN << tcb->rcv_scale)) {
            win = (uint32_t)(TCP_MAXWIN << tcb->rcv_scale);
            CNE_DEBUG("Set win to %u scaled MAX window %u scale\n", win, tcb->rcv_scale);
        }

        if (win < (uint32_t)(tcb->rcv_adv - tcb->rcv_nxt)) {
            win = (uint32_t)(tcb->rcv_adv - tcb->rcv_nxt);
            CNE_DEBUG("Set win to %u (adv %u - %u nxt)\n", (uint32_t)(tcb->rcv_adv - tcb->rcv_nxt),
                      tcb->rcv_adv, tcb->rcv_nxt);
        }

        seg->wnd = win >> tcb->rcv_scale;
        CNE_DEBUG("Window size [cyan]%u, scaled win %u, %u[]\n", win, seg->wnd, tcb->rcv_scale);

        if (is_clr(tcb->tflags, TCBF_FORCE_TX) || (tcb->timers[TCPT_PERSIST] == 0)) {
            uint32_t startseq = tcb->snd_nxt;

            /* Count the SYN and/or FIN bits */
            tcb->snd_nxt += is_set(seg->flags, SYN_FIN) ? 1 : 0;

            /* Mark we have sent a FIN if the FIN bit is set */
            if (is_set(seg->flags, TCP_FIN))
                tcb->tflags |= TCBF_SENT_FIN;

            /* Bump the snd_nxt value by the length of the data */
            tcb->snd_nxt += len;

            if (seqGT(tcb->snd_nxt, tcb->snd_max)) {
                tcb->snd_max = tcb->snd_nxt;

                /* Not timing a segment then start timing this one */
                if (tcb->rtt == 0) {
                    tcb->rtt    = 1;
                    tcb->rttseq = startseq;
                }
            }

            if ((tcb->timers[TCPT_REXMT] == 0) && (tcb->snd_nxt != tcb->snd_una)) {
                tcb->timers[TCPT_REXMT] = tcb->rxtcur;
                if (tcb->timers[TCPT_PERSIST] != 0) {
                    tcb->timers[TCPT_PERSIST] = 0;
                    tcb->rxtshift             = 0;
                }
            }
        } else if (seqGT(tcb->snd_nxt + len, tcb->snd_max))
            tcb->snd_max = tcb->snd_nxt + len;

        /* When we have given all the data, set the push bit */
        seg->flags |= (((len > 0) && ((off + len) >= ch->ch_snd.cb_cc)) ? TCP_PSH : 0);
        seg->len = len;

        /* Save the previous receive advertise value in case of error. */
        prev_rcv_adv = tcb->rcv_adv;

        /* Keep track of the largest advertised window */
        if (win > 0 && seqGT(tcb->rcv_nxt + win, tcb->rcv_adv))
            tcb->rcv_adv = tcb->rcv_nxt + win;

        /*
         * If send segment returns error the packet has already been
         * freed and does not need to be freed on error. Restore the
         * previous rcv_adv value because of error.
         */
        if (tcp_send_segment(tcb, seg) == -1) {
            tcb->rcv_adv = prev_rcv_adv;
            CNE_ERR_RET("TCP send segment returned error\n");
        }

        CNE_DEBUG("Send a lot is [orange]%s[]\n", sendalot ? "true" : "false");
    } while (sendalot);

leave:
    CNE_DEBUG("[orange]Leaving[]\n");
    return 0;
}

/*
 * Call the tcp output routine and examine the return status and place the
 * error code in struct chnl.ch_error variable, if present.
 */
void
cnet_tcp_output(struct tcb_entry *tcb)
{
    /*
     * When an error is detected try and set the ch_error value to be
     * retrieved by the SO_ERROR channel option later.
     */
    if (tcp_output(tcb) < 0) {
        struct pcb_entry *pcb = tcb->pcb;
        struct chnl *ch;

        if (pcb && ((ch = pcb->ch) != NULL))

            /*
             * Do not overwrite the previous value if errno is not zero.
             * The previous ch_error maybe overwritten, but it is expected.
             */
            if (errno)
                pcb->ch->ch_error = errno;
    }
}

/*
 * The routine sends a TCP response segment for a given input segment. The
 * values passed are <seg>, <seq>, <ack> and <flags>. Construct a TCP response
 * segment in the packet structure pointed to by <p_pkt> pointer. The <seq> and
 * the <ack> values can be zero, but must be correct for the type of response
 * segment being sent.
 *
 * @param pcb
 *   Current pointer to the struct pcb_entry structure.
 * @param mbuf
 *   Pointer to the packet structure to build the response segment.
 * @param seq
 *   The sequence number to place in the TCP header.
 * @param ack
 *   The ACK value to put in the TCP header.
 * @param flags
 *   The TCP flags value to place in the TCP header.
 */
static void
tcp_do_response(struct netif *netif __cne_unused, struct pcb_entry *pcb, pktmbuf_t *mbuf,
                uint32_t seq, uint32_t ack, uint8_t flags)
{
    stk_t *stk = this_stk;
    struct cne_tcp_hdr *tcp;
    struct cnet_metadata *md;
    char opts[64];
    int optlen;

    if (!pcb)
        CNE_RET("*** PCB is not set\n");
    if (!netif)
        CNE_RET("*** Netif is not set\n");

    /* Wait for a packet buffer, if one is not available */
    if (mbuf == NULL) {
        if (pktdev_buf_alloc(netif->lpid, &mbuf, 1) == 0)
            CNE_RET("Unable to allocate packet buffer\n");
    } else
        pktmbuf_reset(mbuf);

    /* Create the options and obtain the options length */
    optlen = tcp_send_options(pcb->tcb, opts, flags);

    /* move the starting offset to account for headers */
    pktmbuf_data_off(mbuf) += sizeof(struct cne_tcp_hdr) + optlen + sizeof(struct cne_ipv4_hdr) +
                              sizeof(struct ether_addr);
    mbuf->userptr = pcb;

    /* Add the TCP options to the data packet */
    memcpy(pktmbuf_prepend(mbuf, optlen), opts, optlen);

    tcp = (struct cne_tcp_hdr *)pktmbuf_prepend(mbuf, sizeof(struct cne_tcp_hdr));
    if (!tcp)
        CNE_RET("failed to get TCP structure pointer\n");
    mbuf->l4_len = sizeof(struct cne_tcp_hdr) + optlen;

    memset(tcp, 0, sizeof(struct cne_tcp_hdr) + optlen);

    md = cnet_mbuf_metadata(mbuf);

    CIN_CADDR(&md->faddr) = CIN_CADDR(&pcb->key.faddr);
    CIN_CADDR(&md->laddr) = CIN_CADDR(&pcb->key.laddr);
    CIN_PORT(&md->faddr)  = CIN_PORT(&pcb->key.faddr);
    CIN_PORT(&md->laddr)  = CIN_PORT(&pcb->key.laddr);

    tcp->src_port = CIN_PORT(&md->laddr);
    tcp->dst_port = CIN_PORT(&md->faddr);

    tcp->sent_seq = htobe32(seq);
    tcp->recv_ack = htobe32(ack);

    tcp->data_off  = ((sizeof(struct cne_tcp_hdr) + optlen) >> 2) << 4;
    tcp->tcp_flags = flags;

    memcpy(&tcp[1], opts, optlen);

    /*
     * When channel and TCB are valid and not a RST, then get the current
     * receive space as the window value.
     */
    if (pcb && pcb->ch && pcb->tcb && is_clr(flags, TCP_RST)) {
        uint32_t win = cb_space(&pcb->ch->ch_rcv);

        if (win > (uint32_t)(TCP_MAXWIN << pcb->tcb->rcv_scale))
            win = (uint32_t)(TCP_MAXWIN << pcb->tcb->rcv_scale);

        tcp->rx_win = htobe16((uint16_t)(win >> pcb->tcb->rcv_scale));
    }

    if (unlikely(stk->tcp_tx_node == NULL)) {
        stk->tcp_tx_node = cne_graph_get_node_by_name(stk->graph, TCP_OUTPUT_NODE_NAME);
        if (!stk->tcp_tx_node)
            CNE_RET("Unable to find '%s' node\n", TCP_OUTPUT_NODE_NAME);
    }

    cne_node_enqueue_x1(stk->graph, stk->tcp_tx_node, TCP_OUTPUT_NEXT_IP4_OUTPUT, mbuf);
}

/*
 * The tcp_drop_with_reset will drop the packet if the TCP reset bit is set, the packet
 * is a multicast/broadcast packet or belongs to the Class D group.
 *
 * Otherwise when the ACK bit is set send a response with the following format
 * <SEQ=SEG.ACK><CTL=RST> and if the ACK bit is off then send a segment with the
 * following format <SEQ=0><ACK=SEG.SEQ+SEG.LEN><CTL=RST,ACK>.
 *
 * If the SYN bit is set then bump the SEG.LEN of the incoming segment by 1.
 */
static void
tcp_drop_with_reset(struct netif *netif, struct seg_entry *seg, struct pcb_entry *pcb)
{
    pktmbuf_t *mbuf;
    struct cne_ipv4_hdr *ip = (struct cne_ipv4_hdr *)seg->ip;

    CNE_DEBUG("Drop with [orange]Reset[]\n");
    /* Steal the input mbuf */
    mbuf      = seg->mbuf;
    seg->mbuf = NULL;

    /* Need to make sure we handle IP Multicast addresses and RST packets */
    if (is_set(seg->flags, TCP_RST) || IN_CLASSD(ip->dst_addr) ||
        (mbuf->ol_flags & CNE_MBUF_IS_MCAST)) {
        pktmbuf_free(mbuf);
    } else {
        /* Only send the RST if the ACK bit is set on the incoming segment */
        if (is_set(seg->flags, TCP_ACK)) {
            /* Send segment with <SEQ=SEG.ACK><CTL=RST> */
            CNE_DEBUG("SEND segment with [orange]<SEQ=SEG.ACK><CTL=RST>[]\n");
            tcp_do_response(netif, pcb, mbuf, seg->ack, 0, TCP_RST);
        } else { /* When ACK is not set, then send a RST/ACK pair */
            if (is_set(seg->flags, TCP_SYN))
                seg->len++; /* SEG.LEN++ */

            /* Send segment with <SEQ=0><ACK=SEG.SEQ+SEG.LEN><CTL=RST,ACK> */
            CNE_DEBUG("SEND segment with [orange]<SEQ=0><ACK=SEG.SEQ+SEG.LEN><CTL=RST,ACK>[]\n");
            seg->seq = 0;
            tcp_do_response(netif, pcb, mbuf, seg->seq, seg->seq + seg->len, RST_ACK);
        }
    }
}

/*
 * Send an ACK and allow the segment to be dropped.
 */
static inline int
tcp_drop_after_ack(struct seg_entry *seg)
{
    /* Do not response if we have a incoming RST */
    if (is_clr(seg->flags, TCP_RST)) {
        seg->pcb->tcb->tflags |= TCBF_ACK_NOW;
        CNE_DEBUG("ACK data\n");
        cnet_tcp_output(seg->pcb->tcb);
    } else
        CNE_DEBUG("RST found drop packet\n");

    return TCP_INPUT_NEXT_PKT_DROP;
}

/*
 * One of the state routines to handle TCP option processing.
 *
 * The ERROR can be returned if the length opts[1] == 0 or the segment offset
 * is less then the sizeof tcp_hdr_t structure. An error is returned if the
 * computed length of each option exceeds the IP options length value.
 *
 * NOTE: Options are ignored if malformed by containing an incorrect length for
 *       the option.
 */
static int
tcp_do_options(struct seg_entry *seg, uint8_t *opts)
{
    int32_t optlen   = seg->offset - sizeof(struct cne_tcp_hdr);
    uint8_t *opt_end = &opts[optlen];
    uint16_t mss;

    if (!opts)
        return 0;

    while (opts < opt_end) {
        switch (opts[0]) {
        case TCP_OPT_EOL:
            return 0;

        case TCP_OPT_NOP:
            opts++;
            continue;

        case TCP_OPT_MSS:
            if ((opts[1] + opts) > opt_end)
                return -1;

            if ((opts[1] == TCP_OPT_MSS_LEN) && is_set(seg->flags, TCP_SYN)) {
                memcpy(&mss, &opts[2], sizeof(mss));
                mss = ntohs(mss);

                mss = (mss > seg->pcb->tcb->max_mss) ? seg->pcb->tcb->max_mss : mss;

                seg->mss = mss;
                seg->sflags |= SEG_MSS_PRESENT;
            }

            break;

        case TCP_OPT_WSOPT:
            if ((opts[1] + opts) > opt_end)
                return -1;

            /* Only grab the window scaling option on a SYN packet */
            if ((opts[1] == TCP_OPT_WSOPT_LEN) && is_set(seg->flags, TCP_SYN)) {
                seg->req_scale = CNE_MIN(opts[2], TCP_MAX_WINSHIFT);
                seg->sflags |= SEG_WS_PRESENT;
            }

            break;

        case TCP_OPT_SACK_OK:
            if ((opts[1] + opts) > opt_end)
                return -1;

            if (opts[1] == TCP_OPT_SACK_LEN)
                seg->sflags |= SEG_SACK_PERMIT;
            break;

        case TCP_OPT_TSTAMP:
            if ((opts[1] + opts) > opt_end)
                CNE_ERR_RET("Option Length Invalid opts %u\n", *opts);

            if (opts[1] != TCP_OPT_TSTAMP_LEN) {
                CNE_DEBUG("opts[1] %d != %u\n", opts[1], TCP_OPT_TSTAMP_LEN);
                break;
            }

            /* Timestamp option detection RFC 1323 Appendix A format? */
            memcpy(&seg->ts_val, &opts[2], sizeof(uint32_t));
            seg->ts_val = ntohl(seg->ts_val);

            /*
             * The Timestamp Echo Reply field (TSecr) is only valid if the ACK
             * bit is set in the TCP header; if it is valid, it echos a
             * timestamp value that was sent by the remote TCP in the TSval
             * field of a Timestamps option. When TSecr is not valid, its value
             * must be zero.
             */
            if (is_set(seg->flags, TCP_ACK)) {
                memcpy(&seg->ts_ecr, &opts[6], sizeof(uint32_t));
                seg->ts_ecr = ntohl(seg->ts_ecr);
            } else
                seg->ts_ecr = 0;

            seg->sflags |= SEG_TS_PRESENT;

            /* When ts_ecr is later then current time reset to non-RFC1323 */
            if ((seg->ts_ecr != 0) && tstampLT(stk_get_timer_ticks(), seg->ts_ecr))
                seg->ts_ecr = 0;

            break;

        default:
            CNE_ERR("Unknown Options %d\n", opts[0]);
            break;
        }

        if (opts[1] == 0) /* Malformed option length */
            return -1;

        opts += opts[1];
    }

    return 0;
}

/*
 * Move the TCP connection to the next state and do any processing required
 * for the new state.
 */
static void
tcp_do_state_change(struct pcb_entry *pcb, int32_t new_state)
{
    struct tcb_entry *tcb = pcb->tcb;
    const char *curr_state;

    if (!tcb)
        return;

    curr_state = tcb_in_states[tcb->state];
    CNE_SET_USED(curr_state);

    switch (new_state) {
    case TCPS_CLOSED:
        INC_TCP_STAT(TCPS_CLOSED);

        CNE_DEBUG("Changing from [orange]%s[] --> [orange]%s[]\n", curr_state,
                  tcb_in_states[TCPS_CLOSED]);

        /*
         * When tcb_cleanup() is called and returns OK and the channel pointer
         * is valid then cleanup the rest of the connection. When the channel
         * pointer is NULL then a close was done on the channel before we got
         * to the closed state.
         */
        if ((tcb_cleanup(tcb) == 0) && pcb->ch) {
            chnl_state_set(pcb->ch, _ISDISCONNECTED);
            chnl_cant_snd_rcv_more(pcb->ch, _CANTSENDMORE | _CANTRECVMORE);
        }
        /* TCB pointer is now invalid so return */
        return;

    case TCPS_CLOSE_WAIT:
        INC_TCP_STAT(TCPS_CLOSE_WAIT);

        CNE_DEBUG("Changing from [orange]%s[] --> [orange]%s[]\n", curr_state,
                  tcb_in_states[TCPS_CLOSE_WAIT]);

        /*
         * Do not clear the _ISCONNECTED flags as we still need to read all
         * of the data off the channel first.
         */
        chnl_state_set(pcb->ch, _ISDISCONNECTING);
        chnl_cant_snd_rcv_more(pcb->ch, _CANTRECVMORE);
        break;

    case TCPS_LISTEN:
        INC_TCP_STAT(TCPS_LISTEN);

        CNE_DEBUG("Changing from [orange]%s[] --> [orange]%s[]\n", curr_state,
                  tcb_in_states[TCPS_LISTEN]);
        break;

    case TCPS_FIN_WAIT_2:
        INC_TCP_STAT(TCPS_FIN_WAIT_2);

        CNE_DEBUG("Changing from [orange]%s[] --> [orange]%s[]\n", curr_state,
                  tcb_in_states[TCPS_FIN_WAIT_2]);
        break;

    case TCPS_CLOSING:
        INC_TCP_STAT(TCPS_CLOSING);

        CNE_DEBUG("Changing from [orange]%s[] --> [orange]%s[]\n", curr_state,
                  tcb_in_states[TCPS_CLOSED]);
        break;

    case TCPS_LAST_ACK:
        INC_TCP_STAT(TCPS_LAST_ACK);

        CNE_DEBUG("Changing from [orange]%s[] --> [orange]%s[]\n", curr_state,
                  tcb_in_states[TCPS_LAST_ACK]);
        break;

    case TCPS_SYN_RCVD:
        INC_TCP_STAT(TCPS_SYN_RCVD);

        CNE_DEBUG("Changing from [orange]%s[] --> [orange]%s[]\n", curr_state,
                  tcb_in_states[TCPS_SYN_RCVD]);

        /* Start up the TIMER for SYN_RCVD state */
        tcb->timers[TCPT_KEEP] = TCP_KEEP_INIT_TV;
        break;

    case TCPS_ESTABLISHED:
        INC_TCP_STAT(TCPS_ESTABLISHED);

        CNE_DEBUG("Changing from [orange]%s[] --> [orange]%s[]\n", curr_state,
                  tcb_in_states[TCPS_ESTABLISHED]);

        /* Clear connecting state and set to connected */
        chnl_state_set(pcb->ch, _ISCONNECTED);

        /* Add the new pcb to the listen TCB or parent */
        if (tcb->ppcb) {
            struct tcb_entry *ptcb = tcb->ppcb->tcb;

            /*
             * Take connection off the half open queue and put on
             * backlog. Ignored if not found, because we do not
             * care if the entry was not on the half open queue.
             */
            if (tcp_q_remove(&ptcb->half_open_q, pcb) == 0) {
                if (tcp_q_add(&ptcb->backlog_q, pcb)) {
                    cnet_tcp_abort(pcb);
                    CNE_ERR("Failed to enqueue PCB to backlog queue\n");
                }
                pcb->ch->ch_callback(CHNL_TCP_ACCEPT_TYPE, tcb->ppcb->ch->ch_cd);
            }
        }

        tcb->idle              = 0;
        tcb->timers[TCPT_KEEP] = tcb->tcp->keep_idle;

        if ((tcb->tflags & (TCBF_RCVD_SCALE | TCBF_REQ_SCALE)) ==
            (TCBF_RCVD_SCALE | TCBF_REQ_SCALE)) {
            tcb->snd_scale = tcb->req_send_scale;
            tcb->rcv_scale = tcb->req_recv_scale;
        }
        break;

    case TCPS_FIN_WAIT_1:
        INC_TCP_STAT(TCPS_FIN_WAIT_1);

        CNE_DEBUG("Changing from [orange]%s[] --> [orange]%s[]\n", curr_state,
                  tcb_in_states[TCPS_FIN_WAIT_1]);

        chnl_state_set(pcb->ch, _ISDISCONNECTING);
        /*
         * Do errno callback, remove timers, clear keepalive and set
         * the TIME_WAIT timeout.
         */
        tcb_kill_timers(tcb);
        tcb->timers[TCPT_2MSL] = 2 * TCP_MSL_TV;
        break;

    case TCPS_TIME_WAIT:
        INC_TCP_STAT(TCPS_TIME_WAIT);

        CNE_DEBUG("Changing from [orange]%s[] --> [orange]%s[]\n", curr_state,
                  tcb_in_states[TCPS_TIME_WAIT]);

        /*
         * Do errno callback, remove timers, clear keepalive and set
         * the TIME_WAIT timeout.
         */
        tcb_kill_timers(tcb);
        tcb->timers[TCPT_2MSL] = 2 * TCP_MSL_TV;
        break;

    default:
        CNE_ERR("Changing from [orange]%s[] --> [orange]%s[]\n", curr_state, "Unknown");
        break;
    }

    tcb->state = new_state;
}

/*
 * Process the given segment <seg> by validating the segment is acceptability.
 */
static bool
tcp_do_segment(struct seg_entry *seg)
{
    struct tcb_entry *tcb = seg->pcb->tcb;
    int32_t test_case     = 0, seglen;
    seq_t lwin, lseq;
    uint8_t tflags;
    bool acceptable = false;

    /* Adjust the length base on SYN and/or FIN bits */
    tflags = seg->flags;
    seglen = seg->len;
    seglen += ((tflags & SYN_FIN) == SYN_FIN) ? 2 : (tflags & SYN_FIN) ? 1 : 0;

    CNE_DEBUG("seglen %d, RCV.WND %u\n", seglen, tcb->rcv_wnd);

    /* RFC793 p69 - SEGMENT ARRIVES - Otherwise
     *
     * Segments are processed in sequence. Initial tests on arrival
     * are used to discard old duplicates, but further processing is
     * done in SEG.SEQ order. If a segments contents straddle the
     * boundary between old and new, only the new parts should be
     * processed.
     *
     * Define the state value for the segment acceptability test. The four
     * cases for acceptability are:
     *
     * Segment Receive
     * Length  Window   Test
     * ------  ------   ----------------------------------------------------
     *    0       0     SEG.SEQ = RCV.NXT
     *    0      >0     RCV.NXT =< SEG.SEQ < RCV.NXT + RCV.WND
     *   >0       0     not acceptable
     *   >0      >0     RCV.NXT =< SEG.SEQ < RCV.NXT + RCV.WND
     *               or RCV.NXT =< SEG.SEQ + SEG.LEN - 1 < RCV.NXT + RCV.WND
     *
     * If the RCV.WND is zero, no segments will be acceptable, but
     * special allowance should be made to accept valid ACKs, URGs and
     * RSTs.
     */
    if (tcb->rcv_wnd == 0)
        goto skip_test;

    /*
     * If an incoming segment is not acceptable, an acknowledgment
     * should be sent in reply (unless the RST bit is set, if so drop
     * the segment and return):
     *
     * <SEQ=SND.NXT><ACK=RCV.NXT><CTL=ACK>
     *
     * After sending the acknowledgment, drop the unacceptable segment
     * and return.
     */

    /*
     * The test_case variable is used to determine which of the four
     * acceptability test to conduct. The state value uses two bits one for
     * Segment Length and the other is for Receive Window. Based in the
     * seglen >0 we set bit 1 and if RCV.WND >0 we set bit 0 to create a
     * value between 0-3 and then switch on the value to determine which test
     * to conduct.
     */
    test_case = ((seglen > 0) ? 2 : 0) | ((tcb->rcv_wnd > 0) ? 1 : 0);
    CNE_DEBUG("Acceptability test case [orange]%d[]\n", test_case);

    /* Local values for (RCV.NXT + RCV.WND) and (SEG.SEQ + SEG.LEN - 1) */
    lwin = (tcb->rcv_nxt + tcb->rcv_wnd);
    lseq = (seg->seq + seglen - 1);

    switch (test_case) {
    /* seglen == 0, RCV.WND == 0 */
    case 0:
        acceptable = (seg->seq == tcb->rcv_nxt);
        break;

    /* seglen == 0, RCV.WND   >0 */
    case 1:
        acceptable = (seqLEQ(tcb->rcv_nxt, seg->seq) && seqLT(seg->seq, lwin));
        if (!acceptable) {
            CNE_DEBUG("seqLEQ(tcb->rcv_nxt, seg->seq) [orange]%d[] && [orange]%d[] "
                      "seqLT(seg->seq, lwin)\n",
                      seqLEQ(tcb->rcv_nxt, seg->seq), seqLT(seg->seq, lwin));
            CNE_DEBUG("  rcv_nxt: %u\n", tcb->rcv_nxt);
            CNE_DEBUG("  seq    : %u\n", seg->seq);
            CNE_DEBUG("  lwin   : %u\n", lwin);
        }
        break;

    /* seglen   >0, RCV.WND == 0 */
    case 2:
        acceptable = false;
        break;

    /* seglen   >0, RCV.WND   >0 */
    case 3:
        acceptable = ((seqLEQ(tcb->rcv_nxt, seg->seq) && seqLT(seg->seq, lwin)) ||
                      (seqLEQ(tcb->rcv_nxt, lseq) && seqLT(lseq, lwin)));
        if (!acceptable) {
            CNE_DEBUG("  seqLEQ(tcb->rcv_nxt, seg->seq) [orange]%d[] && [orange]%d[] "
                      "seqLT(seg->seq, lwin) ||\n",
                      seqLEQ(tcb->rcv_nxt, seg->seq), seqLT(seg->seq, lwin));
            CNE_DEBUG(
                "      seqLEQ(tcb->rcv_nxt, lseq) [orange]%d[] && [orange]%d[] seqLT(lseq, lwin)\n",
                seqLEQ(tcb->rcv_nxt, lseq), seqLT(lseq, lwin));
            CNE_DEBUG("  rcv_nxt: %u\n", tcb->rcv_nxt);
            CNE_DEBUG("  seq    : %u\n", seg->seq);
            CNE_DEBUG("  lwin   : %u\n", lwin);
            CNE_DEBUG("  lseq   : %u\n", lseq);
        }
        break;
    }

skip_test:
    CNE_DEBUG("Segment is [orange]<%s acceptable>[]\n", acceptable ? "" : "Not");

    /*
     * If the RCV.WND is zero, no segments will be acceptable, but special
     * allowance should be make to accept valid ACKs, URGs and RSTs.
     */
    if ((tcb->rcv_wnd == 0) && is_set(tflags, (TCP_ACK | TCP_URG | TCP_RST))) {
        CNE_DEBUG("Allow ACK, URG or RST segments, force acceptable\n");
        acceptable = true;
    }

    return acceptable;
}

/*
 * Process the option values and set the scaling factor for receives.
 */
static inline void
tcp_do_process_options(struct tcb_entry *tcb, struct seg_entry *seg, struct chnl *ch)
{
    /* skip a few tests if none of the bits are set */
    if (is_set(seg->sflags, (SEG_TS_PRESENT | SEG_WS_PRESENT | SEG_MSS_PRESENT))) {
        /* When the Timestamp is present and the SYN bit grab the TS value */
        if (is_set(seg->sflags, SEG_TS_PRESENT)) {
            tcb->tflags |= TCBF_RCVD_TSTAMP;
            tcb->ts_recent     = seg->ts_val;
            tcb->ts_recent_age = stk_get_timer_ticks();
        }

        if (is_set(seg->sflags, SEG_WS_PRESENT)) {
            tcb->tflags |= TCBF_RCVD_SCALE;
            tcb->req_send_scale = seg->req_scale;
        }

        if (is_set(seg->sflags, SEG_MSS_PRESENT))
            tcp_set_MSS(tcb, seg->mss);

        /* Need to look into supporting SACK_PERMIT support */
    }

    /* Compute proper scaling value from buffer space */
    cnet_tcp_chnl_scale_set(tcb, ch);
}

/*
 * Process the TCP state machine for a passive open RFC793 pg 65-66.
 */
static struct pcb_entry *
do_passive_open(struct seg_entry *seg)
{
    struct pcb_entry *ppcb = seg->pcb; /* Parent PCB to the new pcb */
    struct tcb_entry *tcb;
    struct cnet_metadata *md;
    struct chnl *nch;

    /* third check for a SYN */

    /* RFC793 p65-66, SYN set then check security, Not Done */

    CNE_DEBUG("Passive Open checks\n");
    /*
     * If SYN is not set then exit, but if a text-bearing segment it will be
     * processed on return.
     */
    if (is_clr(seg->flags, TCP_SYN))
        CNE_NULL_RET("SYN flag not set\n");

    /*
     * fourth other text or control  p66
     *
     *   Any other control or text-bearing segment (not containing SYN)
     *   must have an ACK and thus would be discarded by the ACK
     *   processing.  An incoming RST segment could not be valid, since
     *   it could not have been sent in response to anything sent by this
     *   incarnation of the connection.  So you are unlikely to get here,
     *   but if you do, drop the segment, and return.
     */

    /*
     * RFC793 p65, Check ACK, while in Listen state if received then send a RST
     * the format of the RST is <SEQ=SEG.ACK><CTL=RST>
     */
    if (is_set(seg->flags, TCP_ACK)) {
        tcp_drop_with_reset(seg->pcb->netif, seg, NULL);
        CNE_NULL_RET("Segment has ACK bit set\n");
    }

    /* Clear the SYN bit to make sure it is not processed again in SYN_SENT */
    seg->flags &= ~TCP_SYN;

    tcb = ppcb->tcb; /* use tcb pointer for the next test */

    md = cnet_mbuf_metadata(seg->mbuf);

    /*
     * Check the queue limit and see if we can continue, if not drop the SYN
     * request without sending a RST.
     *
     * BSD uses ((q_limit * 3)/2)+1,
     * where  0 <= q_limit <= CNET_TCP_BACKLOG_COUNT as the
     * standard limit formula. For a backlog of 0 at least 1 is allowed.
     */
    int qcnt = tcb->half_open_q.cnt + tcb->backlog_q.cnt;
    if (qcnt > ((3 * tcb->qLimit) / 2))
        CNE_NULL_RET("Half or backlog queue full\n");

    /* Allocate a new PCB/TCB/Chnl for an unbound channel */
    nch = __chnl_create(ppcb->ch->ch_proto->domain, ppcb->ch->ch_proto->type,
                        ppcb->ch->ch_proto->proto, ppcb);
    if (!nch) {
        tcp_drop_with_reset(tcb->netif, seg, NULL);
        CNE_NULL_RET("chnl create failed, netif %p\n", tcb->netif);
    }

    nch->ch_pcb->netif = cnet_netif_from_index(seg->mbuf->lport);
    if (!nch->ch_pcb->netif)
        CNE_WARN("Unable to locate netif structure\n");
    CNE_DEBUG("Netif @ [orange]%p[]\n", nch->ch_pcb->netif);

    /* Add the pkt information to the new pcb */
    in_caddr_copy(&nch->ch_pcb->key.faddr, &md->faddr);
    in_caddr_copy(&nch->ch_pcb->key.laddr, &md->laddr);

    /* Retain part of the options */
    nch->ch_options  = ppcb->ch->ch_options & ((1 << SO_DONTROUTE) | (1 << SO_KEEPALIVE));
    nch->ch_callback = ppcb->ch->ch_callback;

    /*
     * Allocate a new PCB and TCB structure to hold the new connection
     * leaving the old PCB/TCB alone to be used for other listen connections.
     */
    nch->ch_pcb->ch = nch;

    tcb = cnet_tcb_new(nch->ch_pcb);
    if (!tcb) {
        chnl_cleanup(nch);
        tcp_drop_with_reset(ppcb->tcb->netif, seg, NULL);
        CNE_NULL_RET("TCB allocation failed\n");
    }

    tcp_do_process_options(tcb, seg, nch);

    /* Setup this TCB as having a parent PCB */
    tcb->ppcb = ppcb;

<<<<<<< HEAD
    vec_add(ppcb->tcb->half_open_q, tcb->pcb);

    md = pktmbuf_metadata(seg->mbuf);

    /* Add the pkt information to the new pcb */
    in_caddr_copy(&nch->ch_pcb->key.faddr, &md->faddr);
    in_caddr_copy(&nch->ch_pcb->key.laddr, &md->laddr);
=======
    if (tcp_q_add(&ppcb->tcb->half_open_q, tcb->pcb))
        CNE_WARN("Unable to enqueue to half_open queue\n");
>>>>>>> 26748ed9

    /* Update and set the segment values */
    tcb->rcv_irs = seg->seq;
    tcb->rcv_nxt = tcb->rcv_adv = tcb->rcv_irs + 1;

    /* The window value has not been scaled yet, because the SYN is set */
    tcb->snd_wnd = seg->wnd << tcb->snd_scale;

    tcp_do_state_change(nch->ch_pcb, TCPS_SYN_RCVD); /* Move to SYN_RCVD */
    tcb->timers[TCPT_KEEP] = TCP_KEEP_INIT_TV;

    /* Tell the new TCB to send a SYN_ACK */
    tcb->tflags |= TCBF_ACK_NOW;
    CNE_DEBUG("TCP [cyan]Passive Open[]\n");

    INC_TCP_STAT(passive_open);

    return nch->ch_pcb;
}

/*
 * Drop the current TCP connection and use the <err_code> as the reason for
 * closing the connection.
 */
static inline void
tcp_do_drop_connection(struct pcb_entry *pcb, int32_t err_code)
{
    if (!TCPS_HAVE_RCVD_SYN(pcb->tcb->state))
        INC_TCP_STAT(no_syn_rcvd);

    if (pcb->ch != NULL)
        pcb->ch->ch_error = err_code;

    tcp_do_state_change(pcb, TCPS_CLOSED);
}

/*
 * Cleanup a TCB and free all values in the TCB that need freeing. The pcb
 * is removed from the parent half open or backlog queues. If this is a parent
 * to other pcbs then close them too.
 */
static int
tcb_cleanup(struct tcb_entry *tcb)
{
    struct pcb_entry *p, *tp;

    if (!tcb || tcb->state == TCPS_FREE || tcb->state == TCPS_CLOSED)
        return TCP_INPUT_NEXT_PKT_DROP;

    tcb->state = TCPS_CLOSED;

    tcb_kill_timers(tcb); /* Stop all of the timers */

    /* Mark the pcb as closed, to make sure a connection is not created */
    if ((p = tcb->pcb) != NULL) {
        tcb->pcb  = NULL;
        p->tcb    = NULL;
        p->closed = 1;
        chnl_cleanup(p->ch);

        /* Check the listening PCB or parent */
        if (tcb->ppcb && tcb->ppcb->tcb) {
            struct tcb_entry *t = tcb->ppcb->tcb;

            /* TCB may be on the parents backlog or half open queue */
            if (t && tcp_q_remove(&t->backlog_q, p) == 0)
                cnet_pcb_free(p);
            else if (t && tcp_q_remove(&t->half_open_q, p) == 0)
                cnet_pcb_free(p);
        }
    }

    /* Remove connections from the backlog queue */
    TAILQ_FOREACH_SAFE (p, &tcb->backlog_q.head, next, tp) {
        if (tcp_q_remove(&tcb->backlog_q, p) == 0) {
            tcp_do_state_change(p, TCPS_CLOSED);
            cnet_pcb_free(p);
        }
    }

    /* Drop any half open connections */
    TAILQ_FOREACH_SAFE (p, &tcb->half_open_q.head, next, tp) {
        if (tcp_q_remove(&tcb->half_open_q, p) == 0) {
            tcp_do_state_change(p, TCPS_CLOSED);
            cnet_pcb_free(p);
        }
    }

    CNE_DEBUG("Half Open queue is clean, reassemble %p, %d\n", tcb->reassemble,
              vec_len(tcb->reassemble));

    pktmbuf_free_bulk(tcb->reassemble, vec_len(tcb->reassemble));

    /* TCB should be disconnected and ready to be freed */
    vec_free(tcb->reassemble);

    tcb_free(tcb);

    return 0;
}

/*
 * Handle the listen and if a passive open from a listen state, then call the
 * passive open routine.
 */
static inline int
do_segment_listen(struct seg_entry *seg)
{
    /*
     * RFC1122 4.2.3.10, p. 104: discard bcast/mcast SYN
     * in_broadcast() should never return true on a received
     * packet with M_BCAST not set.
     */
    if (seg->mbuf->ol_flags & CNE_MBUF_IS_MCAST ||
        CNE_IS_IPV4_MCAST(((struct cne_ipv4_hdr *)seg->ip)->dst_addr)) {
        CNE_WARN("Multicast packet\n");
        return TCP_INPUT_NEXT_PKT_DROP;
    }

    /*
     *   If the state is LISTEN then
     *     first check for a RST
     *
     *        An incoming RST should be ignored.
     *     Return.
     */
    if (is_set(seg->flags, TCP_RST)) {
        CNE_WARN("RST found Stop Processing\n");
        return TCP_INPUT_NEXT_PKT_DROP;
    }

    /*
     *    second check for an ACK
     *     Any acknowledgment is bad if it arrives on a connection still in
     *     the LISTEN state.  An acceptable reset segment should be formed
     *     for any arriving ACK-bearing segment.  The RST should be
     *     formatted as follows:
     *
     *      <SEQ=SEG.ACK><CTL=RST>
     *
     *      Return.
     */
    if (is_set(seg->flags, TCP_ACK)) {
        struct tcb_entry *tcb = seg->pcb->tcb;

        if (tcb && tcb->netif) {
            CNE_DEBUG("Second check for an ACK\n");
            tcp_drop_with_reset(tcb->netif, seg, NULL);
        }
        return TCP_INPUT_NEXT_PKT_DROP;
    }

    CNE_DEBUG("\n");
    /*
     * third check for a SYN p65-p66 (Not handled)
     *
     *   If the SYN bit is set, check the security.  If the
     *   security/compartment on the incoming segment does not exactly
     *   match the security/compartment in the TCB then send a reset and
     *   return.
     *
     *     <SEQ=SEG.ACK><CTL=RST>
     *
     *   If the SEG.PRC is greater than the TCB.PRC then if allowed by
     *   the user and the system set TCB.PRC<-SEG.PRC, if not allowed
     *   send a reset and return.
     *
     *     <SEQ=SEG.ACK><CTL=RST>
     *
     *   If the SEG.PRC is less than the TCB.PRC then continue.
     *
     *   Set RCV.NXT to SEG.SEQ+1, IRS is set to SEG.SEQ and any other
     *   control or text should be queued for processing later.  ISS
     *   should be selected and a SYN segment sent of the form:
     *
     *     <SEQ=ISS><ACK=RCV.NXT><CTL=SYN,ACK>
     *
     *   SND.NXT is set to ISS+1 and SND.UNA to ISS.  The connection
     *   state should be changed to SYN-RECEIVED.  Note that any other
     *   incoming control or data (combined with SYN) will be processed
     *   in the SYN-RECEIVED state, but processing of SYN and ACK should
     *   not be repeated.  If the listen was not fully specified (i.e.,
     *   the foreign channel was not fully specified), then the
     *   unspecified fields should be filled in now.
     */

    /* Handle passive opens.                    p65-p66 */
    if (is_set(seg->pcb->tcb->tflags, TCBF_PASSIVE_OPEN)) {
        struct pcb_entry *pcb;

        CNE_DEBUG("Do [orange]Passive Open[]\n");
        if ((pcb = do_passive_open(seg)) == NULL) {
            CNE_WARN("Passive Open failed, Stop Processing\n");
            return TCP_INPUT_NEXT_PKT_DROP;
        }

        /* New PCB for segment as the previous was in the listen state */
        seg->pcb = pcb;
    }
    CNE_DEBUG("Exit with check output and drop\n");
    return TCP_CHECK_OUTPUT_AND_DROP;
}

/*
 * Handle the TCP reassemble queue for the given packet <seg->p_pkt>.
 */
static uint8_t
tcp_reassemble(struct seg_entry *seg)
{
#ifdef ENABLE_TCP_REASSEMBLE
    pktmbuf_t *mbuf       = seg->mbuf;
    struct pcb_entry *pcb = seg->pcb;
    struct tcb_entry *tcb = pcb->tcb;
    struct tcp_ipv4 *tip  = seg->ip;
    struct cne_tcp_hdr *tcp;
    uint8_t flags = 0;
    pktmbuf_t *m, *p;
    struct tcp_ipv4 *t;
    int32_t i;

    if (mbuf == NULL)
        goto handoff;

    tip->tcp.sent_seq = seg->seq; /* Already in host order */
    tip->ip.len       = seg->len; /* Already in host order */

    /* Find the segment after this one. */
    p = NULL;
    STAILQ_FOREACH (m, &tcb->reassemble, stq_next) {
        t = pktmbuf_mtod(m, struct tcp_ipv4 *);

        if (seqGT(t->tcp.sent_seq, tip->tcp.sent_seq))
            break;
        p = m;
    }

    /* verify we are not pointing to the head of the circular list */
    if (!p) {
        t = pktmbuf_mtod(p, struct tcb_ipv4 *);

        i = t->tcp.sent_seq + t->ip.len - tip->tcp.sent_seq;

        /* when positive we have to trim the incoming segment at the front */
        if (i > 0) {
            /* Duplicate data, return after freeing packet */
            if (i > tip->ip.len) {
                pktmbuf_free(mbuf);
                seg->mbuf = NULL;
                return flags;
            }

            /* Remove data from the front of the segment */
            pktmbuf_adj_offset(mbuf, i);
            tip->ip.len -= i;
            tip->tcp.sent_seq += i;
        }
    }

    while (m != STAILQ_FIRST(&tcb->reassemble)) { /* not at head of list */
        i = (tip->tcp.sent_seq + tip->ip.len) - t->tcp.sent_seq;

        /* When i less then or equal to zero, segment is after this one. */
        if (i <= 0)
            break;

        /* When i is positive and less then current segment length, must trim */
        if (i < t->ip.len) {
            t->tcp.sent_seq += i;
            t->ip.len -= i;

            pktmbuf_append(m, i);

            /* segment fits in the list and no more trimming is required */
            break;
        }

        /* new segment is larger then current segment, which must be freed */
        t = (tcpip_t *)clist_next(t);

        p = reass_pkt((tcpip_t *)t->ip.node.p_back);
        clist_remove(t->ip.node.p_back);
        pktmbuf_free(m);
    }

    clist_insert(&tip->ip.node, t->ip.node.p_back);

handoff:
    if (tcb->state < TCPS_SYN_RCVD)
        return flags;

    tip = (tcpip_t *)clist_next(hd);

    if (clist_empty(hd) || (tip->tcp.seq != tcb->rcv_nxt))
        return flags;

    if ((tcb->state == TCPS_SYN_RCVD) && tip->ip.len)
        return flags;

    do {
        flags = tip->tcp.flags & TCP_FIN;

        clist_remove(tip);

        p = reass_pkt(tip);

        tip = (tcpip_t *)clist_next(tip);

        /* Update rcv_nxt for the total amount of data sent to the user */
        tcb->rcv_nxt += pcb->data_rcv(pcb, p);
    } while ((tip != hd) && (tip->tcp.seq == tcb->rcv_nxt));

    return flags;
#else
    CNE_SET_USED(seg);
    return seg->flags;
#endif
}

static inline int
_process_data(struct seg_entry *seg, struct tcb_entry *tcb __cne_unused)
{
    int rc = TCP_INPUT_NEXT_PKT_DROP;

    /* RFC2581: pg 8
     * 4.2 Generating Acknowledgments
     *
     * The delayed ACK algorithm specified in [Bra89] SHOULD be used
     * by a TCP receiver. When used, a TCP receiver MUST NOT
     * excessively delay acknowledgments. Specifically, an ACK
     * SHOULD be generated for at least every second full-sized
     * segment, and MUST be generated within 500 ms of the arrival
     * of the first unacknowledged packet.
     *
     * The requirement that an ACK "SHOULD" be generated for at least
     * every second full-sized segment is listed in [Bra89] in one
     * place as a SHOULD and another as a MUST. Here we unambiguously
     * state it is a SHOULD. We also emphasize that this is a SHOULD,
     * meaning that an implementor should indeed only deviate from
     * this requirement after careful consideration of the
     * implications. See the discussion of "Stretch ACK violation"
     * in [PAD+98] and the references therein for a discussion of
     * the possible performance problems with generating ACKs less
     * frequently than every second full-sized segment.
     */
    if (seg->mbuf) {
        int len = pktmbuf_data_len(seg->mbuf);

        if (len) {
            /* Update the rcv_nxt with the number of bytes consumed */
            tcb->rcv_nxt += len;

            /* chnl_recv will enqueue the mbufs to the receive queue */

            seg->mbuf = NULL; /* Consumed the packet */
            rc        = TCP_INPUT_NEXT_CHNL_RECV;
        }
    }
    return rc;
}

/*
 * Process the segment data from the received packet and attach to the TCB.
 */
static int
do_process_data(struct seg_entry *seg)
{
    struct tcb_entry *tcb = seg->pcb->tcb;
    int rc                = TCP_INPUT_NEXT_PKT_DROP;

    if (!seg->len)
        return rc;

    /* Does the segment contain data if so then ack the data, if required */
    if ((seg->seq == tcb->rcv_nxt) && vec_len(tcb->reassemble) == 0 &&
        (tcb->state == TCPS_ESTABLISHED)) {

        rc = _process_data(seg, tcb);

        if (is_clr(tcb->tflags, TCBF_DELAYED_ACK))
            tcb->tflags |= TCBF_DELAYED_ACK;
        else {
            tcb->tflags |= TCBF_ACK_NOW;
            cnet_tcp_output(tcb);
        }
    } else {
        /* TODO: set return value for the reassembled segment */
        seg->flags = tcp_reassemble(seg);

        tcb->tflags |= TCBF_ACK_NOW;
        cnet_tcp_output(tcb);
    }
    return rc;
}

/*
 * Handle the Active open or Syn Sent state in TCP to attempt a complete
 * connection.
 */
static int
do_segment_syn_sent(struct seg_entry *seg)
{
    struct tcb_entry *tcb = seg->pcb->tcb;
    bool acceptable       = false;

    /* First check the ACK bit */
    if (is_set(seg->flags, TCP_ACK)) {
        /*
         * If SEG.ACK =< SEG.ISS or SEG.ACK > SND.NXT send a reset unless
         * RST bit is set, the RST bit is tested in the response routine.
         *
         * The snd_max equals snd_nxt unless we are doing a retransmit.
         */
        if (seqLEQ(seg->ack, tcb->snd_iss) || seqGT(seg->ack, tcb->snd_max)) {
            INC_TCP_STAT(invalid_ack);

            CNE_DEBUG("Invalid ACK, SEG.ACK =< SEG.ISS or SEG.ACK > SND.NXT send a reset\n");

            /* <SEQ=SEG.ACK><CTL=RST>*/
            tcp_drop_with_reset(tcb->netif, seg, NULL);
            return TCP_INPUT_NEXT_PKT_DROP;
        }
        tcb->snd_una = seg->ack;

        if (seqLT(tcb->snd_nxt, tcb->snd_una))
            tcb->snd_nxt = tcb->snd_una;

        /* If SND.UNA =< SEG.ACK =< SND.NXT then ACK is acceptable */
        if (seqLEQ(tcb->snd_una, seg->ack) && seqLEQ(seg->ack, tcb->snd_nxt))
            acceptable = true;
    }

    /* Second check the RST bit */
    if (is_set(seg->flags, TCP_RST)) {
        INC_TCP_STAT(tcp_rst);

        /*
         * If the ACK was acceptable then signal the user "connection reset"
         * drop the segment, enter Closed state, delete TCB and return.
         */
        if (acceptable)
            tcp_do_drop_connection(seg->pcb, ECONNREFUSED);

        /* otherwise (no ACK) drop the segment and return */
        return TCP_INPUT_NEXT_PKT_DROP;
    }

    /* NOT DONE: Third check the security and precedence. */

    /*
     * Fourth check the SYN bit
     *    This step should be reached only if the ACK is ok, or there is
     *    no ACK, and it the segment did not contain a RST.
     *
     *    If the SYN bit is on and the security/compartment and precedence
     *
     *    are acceptable then, RCV.NXT is set to SEG.SEQ+1, IRS is set to
     *    SEG.SEQ.  SND.UNA should be advanced to equal SEG.ACK (if there
     *    is an ACK), and any segments on the retransmission queue which
     *    are thereby acknowledged should be removed.
     *
     *    If SND.UNA > ISS (our SYN has been ACKed), change the connection
     *    state to ESTABLISHED, form an ACK segment
     *
     *     <SEQ=SND.NXT><ACK=RCV.NXT><CTL=ACK>
     *
     *   and send it.  Data or controls which were queued for
     *   transmission may be included.  If there are other controls or
     *   text in the segment then continue processing at the sixth step
     *   below where the URG bit is checked, otherwise return.
     *
     *   Otherwise enter SYN-RECEIVED, form a SYN,ACK segment
     *
     *    <SEQ=ISS><ACK=RCV.NXT><CTL=SYN,ACK>
     *
     *   and send it.  If there are other controls or text in the
     *   segment, queue them for processing after the ESTABLISHED state
     *   has been reached, return.
     */
    if (is_set(seg->flags, TCP_SYN) && (acceptable || is_clr(seg->flags, TCP_ACK))) {
        tcp_do_process_options(tcb, seg, seg->pcb->ch);

        tcb->timers[TCPT_REXMT] = 0;

        /* RCV.NXT = SEG.SEQ + 1 */
        tcb->rcv_adv = tcb->rcv_nxt = seg->seq + 1;
        tcb->rcv_irs                = seg->seq; /* IRS = SEG.SEQ */

        if (is_set(seg->flags, TCP_ACK)) {
            /* If ACK present then SND.UNA = SEG.ACK; */
            tcb->snd_una = seg->ack;

            /* Update the receive advertised value */
            tcb->rcv_adv += tcb->rcv_wnd;
        }

        /* If SND.UNA > ISS change state to Established */
        if (seqGT(tcb->snd_una, tcb->snd_iss)) {
            tcp_do_state_change(seg->pcb, TCPS_ESTABLISHED);

            tcb->snd_wnd = seg->wnd << tcb->snd_scale;
            tcb->snd_wl1 = seg->seq - 1;

            tcp_set_CWND(tcb);
        } else
            tcp_do_state_change(seg->pcb, TCPS_SYN_RCVD);

        /* Force an ACK to be sent */
        seg->pcb->tcb->tflags |= TCBF_ACK_NOW;

        return do_process_data(seg);
    }

    return TCP_INPUT_NEXT_PKT_DROP;
}

/*
 * TCP retransmit timer update and calculation code with comments from RFC6299.
 */
static int
tcp_calculate_RTT(struct tcb_entry *tcb, int16_t rtt)
{
    /* RFC6298 pg 2
     *
     * The rules governing the computation of SRTT, RTTVAR, and RTO are as
     * follows:
     *
     * (2.1) Until a round-trip time (RTT) measurement has been made for a
     *       segment sent between the sender and receiver, the sender SHOULD
     *       set RTO <- 1 seconds though the "backing off" on repeated
     *       retransmission discussed in (5.5) still applies.
     *
     *       Note that the previous version of this document used an initial
     *       RTO of 3 seconds [PA00].  A TCP implementation MAY still use
     *       this value (or any other value > 1 second).  This change in the
     *       lower bound on the initial RTO is discussed in further detail
     *       in Appendix A.
     */
    if (tcb->srtt != 0) {
        int16_t delta;

        /*
         * RFC6298 pg 2
         *
         * (2.3) When a subsequent RTT measurement R' is made, a host MUST set
         *      RTTVAR <- (1 - beta) * RTTVAR + beta * |SRTT - R'|
         *      SRTT <- (1 - alpha) * SRTT + alpha * R'
         *
         *      The value of SRTT used in the update to RTTVAR is its value
         *      before updating SRTT itself using the second assignment. That
         *      is, updating RTTVAR and SRTT MUST be computed in the above
         *      order.
         *
         * The above SHOULD be computed using alpha=1/8 and beta=1/4 (as
         * suggested in [JK88]).
         *
         * After the computation, a host MUST update
         *      RTO <- SRTT + max (G, K*RTTVAR)
         *
         * Note: The values are scaled to allow for fixed point math.
         *       srtt is shifted up by 3 or times 8.
         *       rttvar is shifted up by 2 or times 4.
         *
         *       The code uses (srtt >> 3) + (rttvar >> 2) for the RTO value
         *       and is not computed here.
         *
         *       The rtt value is decremented by one because rtt is used as a
         *       flag to detect when a segment is timed. When a segment is to
         *       be timed in tcp output it will be set to one and bumped by
         *       the slow timeout routine.
         *
         * (2.4) Whenever RTO is computed, if it is less than 1 second, then the
         *       RTO SHOULD be rounded up to 1 second.
         *
         *         Traditionally, TCP implementations use coarse grain clocks to
         *         measure the RTT and trigger the RTO, which imposes a large
         *         minimum value on the RTO.  Research suggests that a large
         *         minimum RTO is needed to keep TCP conservative and avoid
         *         spurious retransmissions [AP99].  Therefore, this specification
         *         requires a large minimum RTO as a conservative approach, while
         */
        delta = rtt - 1 - (tcb->srtt >> TCP_RTT_SHIFT);

        if ((tcb->srtt += delta) <= 0)
            tcb->srtt = 1;

        if (delta < 0)
            delta = -delta;

        delta -= (tcb->rttvar >> TCP_RTTVAR_SHIFT);

        if ((tcb->rttvar += delta) <= 0)
            tcb->rttvar = 1;
    } else {
        /* RFC6298 pg 2
         *
         * (2.2) When the first RTT measurement R is made, the host MUST set
         *      SRTT <- R
         *      RTTVAR <- R/2
         *      RTO <- SRTT + max (G, K*RTTVAR)
         * where K = 4.
         */
        tcb->srtt = rtt << TCP_RTT_SHIFT; /* SRTT <- R */
        /* RTTVAR <- SRTT + max(G, K*RTTVAR) */
        tcb->rttvar = rtt << (TCP_RTTVAR_SHIFT - 1);
    }

    tcb->rtt      = 0;
    tcb->rxtshift = 0;

    tcb->rxtcur = tcp_range_set(tcpRexmtVal(tcb), tcb->rttmin, TCP_REXMTMAX_TV);

    return 0;
}

/*
 * Update the congestion window value in the TCB structure. When cwnd < then
 * ssthresh then we are in slow start. If greater then or equal to ssthresh
 * then we are in congestion avoidance.
 *
 * RFC2581: pg 4
 * During slow start, a TCP increments cwnd by at most SMSS bytes for
 * each ACK received that acknowledges new data. Slow start ends when
 * cwnd exceeds ssthresh (or, optionally, when it reaches it, as noted
 * above) or when congestion is observed.
 *
 * During congestion avoidance, cwnd is incremented by 1 full-sized
 * segment per round-trip time (RTT). Congestion avoidance continues
 * until congestion is detected. One formula commonly used to update
 * cwnd during congestion avoidance is given in equation 2:
 *       cwnd += SMSS*SMSS/cwnd (2)
 */
static void
tcp_update_cwnd(struct tcb_entry *tcb)
{
    uint32_t cwnd = tcb->snd_cwnd;
    uint32_t incr = tcb->max_mss;

    /*
     * When cwnd is <= to ssthresh, we are in slow-start else
     * congestion avoidance.
     */
    if (cwnd > tcb->snd_ssthresh)
        incr = incr * incr / cwnd; /* cwnd += SMSS*SMSS/cwnd (2) */

    /* Increase the cwnd by SMSS value unless in congestion avoidance */
    tcb->snd_cwnd = CNE_MIN((int)(cwnd + incr), TCP_MAXWIN << tcb->snd_scale);
}

/*
 * Update the segment information values in the TCB structure.
 */
static void
tcb_segment_update(struct seg_entry *seg, struct tcb_entry *tcb)
{
    /* RFC1122 - p94
     *
     * (f) Check ACK field, SYN-RECEIVED state, p. 72: When the
     *     connection enters ESTABLISHED state, the variables
     *     listed in (c) must be set.
     *
     * SND.WND  = SEG.WND;
     * SND.WL1  = SEG.SEQ;
     * SND.WL2  = SEG.ACK;
     */
    tcb->snd_wnd = seg->wnd; /* window is scaled already */
    tcb->snd_wl1 = seg->seq;
    tcb->snd_wl2 = seg->ack;

    if (tcb->snd_wnd > tcb->max_sndwnd)
        tcb->max_sndwnd = tcb->snd_wnd;

    /* Force output to update window */
    tcb->tflags |= TCBF_FORCE_TX;
}

/*
 * Handle the Syn Received state of the given segment or TCB.
 */
static int
do_segment_others(struct seg_entry *seg)
{
    struct tcb_entry *tcb = seg->pcb->tcb;
    struct chnl *ch       = seg->pcb->ch;
    int32_t trim, rc = TCP_INPUT_NEXT_PKT_DROP;
    bool acceptable;

    /* RFC793 - p70
     *
     * First, check sequence number
     *
     * SYN-RECEIVED STATE
     * ESTABLISHED  STATE
     * FIN-WAIT-1   STATE
     * FIN-WAIT-2   STATE
     * CLOSE-WAIT   STATE
     * CLOSING      STATE
     * LAST-ACK     STATE
     * TIME-WAIT    STATE
     */
    acceptable = tcp_do_segment(seg);

    /*
     * If an incoming segment is not acceptable, an acknowledgment should
     * be send in reply (unless the RST bit is set, if so drop the segment
     * and return).
     *      <SEQ=SND.NXT><ACK=RCV.NXT><CTL=ACK>
     * After sending the acknowledgment, drop the unacceptable segment and
     * return.
     */
    if (acceptable == false)
        return tcp_drop_after_ack(seg);

    /*
     * In the following it is assumed that the segment is the idealized
     * segment that begins at RCV.NXT and does not exceed the window.
     * One could tailor actual segments to fit this assumption by
     * trimming off any portions that lie outside the window (including
     * SYN and FIN), and only processing further if the segment then
     * begins at RCV.NXT. Segments with higher beginning sequence
     * numbers should be held for later processing.
     */
    trim = seg->seq - (tcb->rcv_nxt + tcb->rcv_wnd);

    /*
     * If trim is greater then zero, we have a case where the seq number
     * is after the window and (seq + len) is before the window.
     *
     * In the tcp_do_segment() routine we accept packets with ACK, URG or RST
     * when the window is closed.
     */
    if (trim > 0)
        CNE_ERR_GOTO(drop, "Seq before window\n");

    trim += seg->len;

    if (trim > 0) {
        if (trim >= seg->len) {
        drop:
            /*
             * When the window is closed only take segments at the window edge,
             * but remember to ACK the segment.
             *
             * The assumption is that (tcb->rcv_wnd == 0) as we can not get to
             * this point without RCV.WND being non-zero.
             */
            if (seg->seq == tcb->rcv_nxt)
                tcb->tflags |= TCBF_ACK_NOW;
            else
                return tcp_drop_after_ack(seg);
        }

        /*
         * Trim the segments to fit the window to match the idealized
         * segment that begins at RCV.NXT and does not exceed the window.
         */
        pktmbuf_prepend(seg->mbuf, trim);

        /* Reset the FIN bit if it was set, as we trimmed the last byte off. */
        seg->flags &= ~(TCP_PSH | TCP_FIN);
    }

    /* RFC793 - p70
     *
     * Second, if the RST bit is set
     *
     * If this connection was initiated with a passive OPEN (i.e.,
     * came from the LISTEN state), then return this connection to
     * LISTEN state and return. The user need not be informed. If
     * this connection was initiated with an active OPEN (i.e., came
     * from SYN-SENT state) then the connection was refused, signal
     * the user "connection refused". In either case, all segments
     * on the retransmission queue should be removed. And in the
     * active OPEN case, enter the CLOSED state and delete the TCB,
     * and return.
     *
     * SYN-RECEIVED STATE
     *   If the RST bit is set
     *     If this connection was initiated with a passive OPEN (i.e.,
     *     came from the LISTEN state), then return this connection to
     *     LISTEN state and return. The user need not be informed. If
     *     this connection was initiated with an active OPEN (i.e., came
     *     from SYN-SENT state) then the connection was refused, signal
     *     the user "connection refused". In either case, all segments
     *     on the retransmission queue should be removed. And in the
     *     active OPEN case, enter the CLOSED state and delete the TCB,
     *     and return.
     * ESTABLISHED
     * FIN-WAIT-1
     * FIN-WAIT-2
     * CLOSE-WAIT
     *   If the RST bit is set then, any outstanding RECEIVEs and SEND
     *   should receive "reset" responses. All segment queues should be
     *   flushed. Users should also receive an unsolicited general
     *   "connection reset" signal. Enter the CLOSED state, delete the
     *   TCB, and return.
     * CLOSING STATE
     * LAST-ACK STATE
     * TIME-WAIT
     *   If the RST bit is set then, enter the CLOSED state, delete the
     *   TCB, and return.
     */
    CNE_DEBUG("Check [orange]RST[] flag\n");
    if (is_set(seg->flags, TCP_RST)) {
        CNE_DEBUG("RST is set ( %s)\n", tcp_print_flags(seg->flags));

        INC_TCP_STAT(tcp_rst);

        /* Handle moving a connection back to the Listen state, if passive */
        if (is_set(tcb->tflags, TCBF_PASSIVE_OPEN)) {
            /*
             * SYN_RCVD state remove from half open queue of the parent, if
             * started from a passive open.
             */
            if (tcb->ppcb && tcb->ppcb->tcb) {
                if (tcp_q_remove(&tcb->ppcb->tcb->half_open_q, seg->pcb))
                    CNE_WARN("PCB not found on half open queue\n");
            }

            tcp_do_state_change(seg->pcb, TCPS_LISTEN);

            return TCP_INPUT_NEXT_PKT_DROP;
        }

        tcp_do_drop_connection(seg->pcb, ECONNRESET);
        return TCP_INPUT_NEXT_PKT_DROP;
    }
    /*
     * NOT Done: Third check security and precedence
     */

    /*
     * RFC 1323 PAWS: If a timestamp value and less then ts_recent,
     * drop it.
     *
     * The following must be true.
     * - The RST bit can not be set and
     * - TCP has received a valid timestamp from the peer (SEG.TSval) and
     * - the previously received timestamp (TS.Recent) is valid and
     * - the received timestamp in the segment ts_val is less then the
     *   previously received timestamp from this peer.
     */
    CNE_DEBUG("Check [orange]RFC 1323 PAWS[]\n");
    if ((seg->ts_val > 0) && (tcb->ts_recent > 0) && tstampLT(seg->ts_val, tcb->ts_recent)) {
        /* Check if the ts_recent is 24 days old */
        if ((stk_get_timer_ticks() - tcb->ts_recent_age) > TCP_PAWS_IDLE)
            /*
             * Invalidate ts_val, which will be placed in the next
             * echo reply (via ts_recent) of the timestamp option.
             */
            seg->ts_val = 0;
        else {
            CNE_ERR("TimeStamp failed\n");
            return tcp_drop_after_ack(seg);
        }
    }

    /* RFC793 - p71
     *
     * Fourth, check the SYN bit
     *
     * If the SYN is in the window it is an error, send a reset, any
     * outstanding RECEIVEs and SEND should receive "reset" responses,
     * all segment queues should be flushed, the user should also
     * receive an unsolicited general "connection reset" signal, enter
     * the CLOSED state, delete the TCB, and return.
     *
     * If the SYN is not in the window this step would not be reached
     * and an ack would have been sent in the first step (sequence
     * number check).
     */
    CNE_DEBUG("Check RFC 793 [orange]SYN[] bit\n");
    if (is_set(seg->flags, TCP_SYN)) {
        /* RFC1122 - p94
         *
         * (e) Check SYN bit, p. 71: "In SYN-RECEIVED state and if
         *     the connection was initiated with a passive OPEN, then
         *     return this connection to the LISTEN state and return.
         *     Otherwise...".
         */
        if ((tcb->state == TCPS_SYN_RCVD) && is_set(tcb->tflags, TCBF_PASSIVE_OPEN))
            tcp_do_state_change(seg->pcb, TCPS_LISTEN);
        else {
            CNE_DEBUG(
                "Changing state to [orange]Closed[], [orange]not SYN_RCVD and PASSIVE_OPEN[]\n");
            tcp_drop_with_reset(tcb->netif, seg, seg->pcb);
            tcp_do_state_change(seg->pcb, TCPS_CLOSED);
        }

        return TCP_INPUT_NEXT_PKT_DROP;
    }

    /* RFC793 - p72
     *
     * Fifth, check the ACK bit
     *
     * if the ACK bit is off drop the segment and return
     *   If the ACK bit is set ...
     */
    CNE_DEBUG("Check RFC 793 [orange]ACK[] bit\n");
    if (is_clr(seg->flags, TCP_ACK)) {
        CNE_WARN("ACK is NOT set Stop Processing\n");
        return TCP_INPUT_NEXT_PKT_DROP;
    }

    /* Did we get our FIN acked and did we send a FIN ? */
    tcb->tflags |= (((seg->ack - tcb->snd_una) > ch->ch_snd.cb_cc) && (tcb->tflags & TCBF_SENT_FIN))
                       ? TCBF_OUR_FIN_ACKED
                       : 0;

    switch (tcb->state) {
    case TCPS_SYN_RCVD:
        /* RFC793 - p72
         *
         * If SND.UNA =< SEG.ACK =< SND.NXT then enter ESTABLISHED state
         * and continue processing.
         */
        if (seqGT(tcb->snd_una, seg->ack) || seqGT(seg->ack, tcb->snd_max)) {
            /* RFC793 - p72
             *
             * If the segment acknowledgment is not acceptable, form a
             * reset segment,
             *     <SEQ=SEG.ACK><CTL=RST>
             * and send it.
             */
            CNE_DEBUG("If the segment acknowledgment is not acceptable,form a reset segment with "
                      "<SEQ=SEG.ACK><CTL=RST>\n");
            tcp_drop_with_reset(tcb->netif, seg, seg->pcb);
            return TCP_INPUT_NEXT_PKT_DROP;
        } else
            tcp_do_state_change(seg->pcb, TCPS_ESTABLISHED);

        /* Update the snd_wl1 with the current seq minus 1 */
        tcb->snd_wl1 = seg->seq - 1;

        /* FALLTHRU */
        /*
         * FIN-WAIT-1 STATE
         * In addition to the processing for the ESTABLISHED state, if
         * our FIN is now acknowledged then enter FIN-WAIT-2 and continue
         * processing in that state.
         */
    case TCPS_FIN_WAIT_1:

        /* FALLTHRU */
        /*
         * FIN-WAIT-2 STATE
         * In addition to the processing for the ESTABLISHED state, if
         * the retransmission queue is empty, the users CLOSE can be
         * acknowledged ("ok") but do not delete the TCB.
         */
    case TCPS_FIN_WAIT_2:

        /* FALLTHRU */

        /*
         * CLOSE-WAIT STATE
         * Do the same processing as for the ESTABLISHED state.
         */
    case TCPS_CLOSE_WAIT:

        /* FALLTHRU */

        /*
         * CLOSING STATE
         * In addition to the processing for the ESTABLISHED state, if
         * the ACK acknowledges our FIN then enter the TIME-WAIT state,
         * otherwise ignore the segment.
         */
    case TCPS_CLOSING:

        /* FALLTHRU */

        /*
         * ESTABLISHED State
         *
         * If SND.UNA < SEG.ACK =< SND.NXT then, set SND.UNA <- SEG.ACK.
         * Any segments on the retransmission queue which are thereby
         * entirely acknowledged are removed. Users should receive
         * positive acknowledgments for buffers which have been SENT and
         * fully acknowledged (i.e., SEND buffer should be returned with
         * "ok" response). If the ACK is a duplicate
         * (SEG.ACK < SND.UNA), it can be ignored. If the ACK acks
         * something not yet sent (SEG.ACK > SND.NXT) then send an ACK,
         * drop the segment, and return.
         *
         * RFC1122 - p94
         *
         * (g) Check ACK field, ESTABLISHED state, p. 72: The ACK is a
         *     duplicate if SEG.ACK =< SND.UNA (the = was omitted).
         *     Similarly, the window should be updated if:
         *     SND.UNA =< SEG.ACK =< SND.NXT.
         */
    case TCPS_ESTABLISHED:
        /*
         * If the ACK is a duplicate (SEG.ACK =< SND.UNA), ignore it or
         * process as a fast retransmit.
         */
        if (seqLEQ(seg->ack, tcb->snd_una)) {
            if ((seg->len == 0) && (seg->wnd == tcb->snd_wnd)) {
                if ((tcb->timers[TCPT_REXMT] == 0) || (seg->ack != tcb->snd_una))
                    tcb->dupacks = 0;

                /* RFC2581: pg 6
                 * 1. When the third duplicate ACK is received, set ssthresh to
                 *    no more than the value given in equation 3.
                 *
                 *     ssthresh = max (FlightSize / 2, 2*SMSS) (3)
                 */
                else if (++tcb->dupacks == TCP_RETRANSMIT_THRESHOLD) {
                    uint32_t onxt = tcb->snd_max;
                    uint32_t win  = CNE_MIN(tcb->snd_wnd, tcb->snd_cwnd) / 2 / tcb->max_mss;

                    if (win < 2)
                        win = 2;
                    /* Equation (3): ssthresh = max (FlightSize / 2, 2*SMSS) */
                    tcb->snd_ssthresh       = win * tcb->max_mss;
                    tcb->timers[TCPT_REXMT] = 0;
                    tcb->rtt                = 0;
                    tcb->snd_nxt            = seg->ack;
                    tcb->snd_cwnd           = tcb->max_mss;

                    cnet_tcp_output(tcb);
                    /*
                     * 2. Retransmit the lost segment and set cwnd to ssthresh
                     *    plus 3*SMSS. This artificially "inflates" the
                     *    congestion window by the number of segments (three)
                     *    that have left the network and which the receiver
                     *    has buffered.
                     */
                    CNE_WARN("Hit dupacks threshold %d\n", tcb->dupacks);
                    tcb->snd_cwnd = tcb->snd_ssthresh + (TCP_RETRANSMIT_THRESHOLD * tcb->max_mss);
                    if (seqGT(onxt, tcb->snd_nxt))
                        tcb->snd_nxt = onxt;
                }
                /* RFC2581: pg 7
                 * 3. For each additional duplicate ACK received, increment cwnd
                 *    by SMSS. This artificially inflates the congestion window
                 *    in order to reflect the additional segment that has left
                 *    the network.
                 */
                else if (tcb->dupacks > TCP_RETRANSMIT_THRESHOLD) {
                    CNE_WARN("Retransmit Threshold hit %d\n", tcb->dupacks);
                    tcb->snd_cwnd += tcb->max_mss;
                    cnet_tcp_output(tcb);
                    return TCP_INPUT_NEXT_PKT_DROP;
                }
            } else {
                tcb->dupacks = 0;
                tcp_update_acked_data(seg, tcb);
            }
            break;
        }

        /*
         * If the ACK acks something not yet sent (SEG.ACK > SND.MAX)
         * then send an ACK, drop the segment and return.
         */
        if (seqGT(seg->ack, tcb->snd_max)) {
            CNE_WARN("Ack unsent data SEG.ACK %u > %u SND.MAX, Drop\n", seg->ack, tcb->snd_max);
            return tcp_drop_after_ack(seg);
        }

        /*
         * RFC2581: pg7
         * 4. Transmit a segment, if allowed by the new value of cwnd and the
         *    receiver's advertised window.
         *
         * 5. When the next ACK arrives that acknowledges new data, set cwnd
         *    to ssthresh (the value set in step 1). This is termed "deflating"
         *    the window.
         *
         *    This ACK should be the acknowledgment elicited by the
         *    retransmission from step 1, one RTT after the retransmission
         *    (though it may arrive sooner in the presence of significant
         *    out-of-order delivery of data segments at the receiver).
         *    Additionally, this ACK should acknowledge all the intermediate
         *    segments sent between the lost segment and the receipt of the
         *    third duplicate ACK, if none of these were lost.
         */
        if (tcb->dupacks > 0) {
            CNE_DEBUG("Dup ACKs %d\n", tcb->dupacks);

            if (tcb->dupacks >= TCP_RETRANSMIT_THRESHOLD)
                tcb->snd_cwnd = tcb->snd_ssthresh;

            tcb->dupacks = 0;
            if (seqGT(seg->ack, tcb->snd_max))
                return TCP_INPUT_NEXT_PKT_DROP;
        }

        /*
         * Remove the acknowledged segments from the
         * retransmission queue.
         */
        tcp_update_acked_data(seg, tcb);

        /* FALLTHRU */
    default:
        break;

        /*
         * The only thing that can arrive in this state is a
         * acknowledgment of our fin.  If our FIN is now acknowledged,
         * delete the TCB, enter the  CLOSED state, and return.
         */
    case TCPS_LAST_ACK:
        if (is_set(tcb->tflags, TCBF_OUR_FIN_ACKED)) {
            if (tcb->pcb && tcb->pcb->ch)
                tcb->pcb->ch->ch_callback(CHNL_TCP_CLOSE_TYPE, tcb->pcb->ch->ch_cd);

            tcp_do_state_change(seg->pcb, TCPS_CLOSED);
            return TCP_INPUT_NEXT_PKT_DROP;
        }

        break;

        /*
         * In TIME_WAIT state the only thing that should arrive
         * is a retransmission of the remote FIN.  Acknowledge
         * it and restart the finack timer.
         */
    case TCPS_TIME_WAIT:

        /* When FIN is not set then we drop the segment */
        if (is_clr(seg->flags, TCP_FIN)) {
            CNE_DEBUG("FIN set in TIME_WAIT\n");
            return TCP_INPUT_NEXT_PKT_DROP;
        }

        /* Retransmission of FIN bit then ACK it. */
        tcp_do_state_change(seg->pcb, TCPS_TIME_WAIT);
        CNE_DEBUG("After move to TIME_WAIT\n");
        return tcp_drop_after_ack(seg);
    }

    /*
     * If SND.UNA =< SEG.ACK =< SND.MAX, the send window should be
     * updated. If (SND.WL1 < SEG.SEQ or (SND.WL1 = SEG.SEQ and
     * SND.WL2 =< SEG.ACK)), set SND.WND <- SEG.WND, set
     * SND.WL1 <- SEG.SEQ, and set SND.WL2 <- SEG.ACK.
     *
     * Note that SND.WND is an offset from SND.UNA, that SND.WL1
     * records the sequence number of the last segment used to
     * update SND.WND, and that SND.WL2 records the acknowledgment
     * number of the last segment used to update SND.WND. The check
     * here prevents using old segments to update the window.
     */
    if (is_set(seg->flags, TCP_ACK) &&
        ((seqLT(tcb->snd_wl1, seg->seq) || (tcb->snd_wl1 == seg->seq)) &&
         ((seqLT(tcb->snd_wl2, seg->ack) || (tcb->snd_wl2 == seg->ack)) &&
          seg->wnd > tcb->snd_wnd))) {

        tcb_segment_update(seg, tcb);
    }

    /* Process the retransmit timer value, use timestamp if present. */
    if (is_set(seg->sflags, SEG_TS_PRESENT) && (seg->ts_ecr != 0))
        tcp_calculate_RTT(tcb, (stk_get_timer_ticks() - seg->ts_ecr) + 1);
    else if ((tcb->rtt != 0) && seqGT(seg->ack, tcb->rttseq))
        tcp_calculate_RTT(tcb, (stk_get_timer_ticks() - tcb->rtt) + 1);

    /*
     * When the ACK equals the Max ACK then clear the retransmit timer or
     * reset the retransmit timer to the current RTO value.
     */
    if (seg->ack == tcb->snd_max)
        tcb->timers[TCPT_REXMT] = 0;
    else if (tcb->timers[TCPT_PERSIST] == 0)
        tcb->timers[TCPT_REXMT] = tcb->rxtcur;

    /* Update the congestion window for this connection. */
    tcp_update_cwnd(tcb);

    /* Sixth, check the URG bit */
    CNE_DEBUG("Check RFC 793 [orange]URG[] bit\n");
    if (is_set(seg->flags, TCP_URG)) {
        CNE_DEBUG("URG is set\n");

        switch (tcb->state) {
            /*
             * If the URG bit is set, RCV.UP <- max(RCV.UP,SEG.UP),
             * and signal the user that the remote side has urgent
             * data if the urgent pointer (RCV.UP) is in advance of
             * the data consumed. If the user has already been
             * signaled (or is still in the "urgent mode") for this
             * continuous sequence of urgent data, do not signal the
             * user again.
             */
        case TCPS_ESTABLISHED:
        case TCPS_FIN_WAIT_1:
        case TCPS_FIN_WAIT_2:
            tcb->rcv_urp = CNE_MAX(tcb->rcv_urp, seg->urp);
            break;

            /*
             * This should not occur, since a FIN has been received
             * from the remote side. Ignore the URG.
             */
        case TCPS_CLOSE_WAIT:
        case TCPS_CLOSING:
        case TCPS_LAST_ACK:
        case TCPS_TIME_WAIT:
            break;

        default:
            break;
        }
    }

    /* seventh, process the segment text,
     *
     * ESTABLISHED STATE
     * FIN-WAIT-1 STATE
     * FIN-WAIT-2 STATE
     *
     * Once in the ESTABLISHED state, it is possible to deliver segment
     * text to user RECEIVE buffers. Text from segments can be moved
     * into buffers until either the buffer is full or the segment is
     * empty. If the segment empties and carries an PUSH flag, then
     * the user is informed, when the buffer is returned, that a PUSH
     * has been received.
     *
     * When the TCP takes responsibility for delivering the data to the
     * user it must also acknowledge the receipt of the data.
     *
     */
    CNE_DEBUG("Check TCB State ([orange]%s[])\n", tcb_in_states[tcb->state]);
    if (TCPS_HAVE_RCVD_FIN(tcb->state) == 0)
        rc = do_process_data(seg);

    /*
     * Once the TCP takes responsibility for the data it advances
     * RCV.NXT over the data accepted, and adjusts RCV.WND as
     * appropriate to the current buffer availability. The total of
     * RCV.NXT and RCV.WND should not be reduced.
     *
     * Please note the window management suggestions in section 3.7.
     *
     * do_process_data() will handle sending the ACK.
     *
     * If we have already received a FIN from the remote side, ignore
     * the segment text (if any). (This should not occur.)
     */

    /* Eight, check the FIN bit */
    if (is_set(seg->flags, TCP_FIN)) {
        CNE_DEBUG("Found [orange]FIN[] bit\n");
        /*
         * Do not process the FIN if the state is CLOSED, LISTEN or SYN-SENT
         * since the SEG.SEQ cannot be validated; drop the segment and
         * return.
         */
        if (tcb->state < TCPS_SYN_RCVD) {
            CNE_WARN("state [orange]%s[] < SYN_RCVD, Stop\n", tcb_in_states[tcb->state]);
            return TCP_INPUT_NEXT_PKT_DROP;
        }

        /*
         * If the FIN bit is set, signal the user "connection closing" and
         * return any pending RECEIVEs with same message, advance RCV.NXT
         * over the FIN, and send an acknowledgment for the FIN. Note that
         * FIN implies PUSH for any segment text not yet delivered to the
         * user.
         */
        tcb->rcv_nxt++;

        if (TCPS_HAVE_RCVD_FIN(tcb->state)) {
            /* Send ACK for the FIN */
            tcb->tflags |= TCBF_ACK_NOW;
            CNE_DEBUG("Send [orange]ACK[] for [orange]FIN[]\n");
        }

        switch (tcb->state) {
        /*
         * Enter the CLOSE-WAIT state.
         */
        /* case TCPS_SYN_RCVD: Not required, but listed in RFC 793*/
        case TCPS_ESTABLISHED:
            CNE_DEBUG("[orange]FIN[] bit set in [orange]Established[] state\n");
            tcp_do_state_change(tcb->pcb, TCPS_CLOSE_WAIT);
            tcp_do_response(tcb->netif, tcb->pcb, NULL, tcb->snd_nxt, tcb->rcv_nxt, TCP_ACK);
            tcp_do_state_change(tcb->pcb, TCPS_LAST_ACK);
            break;

        /*
         * If our FIN has been ACKed (perhaps in this segment), then
         * enter TIME-WAIT, start the time-wait timer, turn off the other
         * timers; otherwise enter the CLOSING state.
         */
        case TCPS_FIN_WAIT_1:
            CNE_DEBUG("FIN bit set in [orange]FIN Wait 1[]\n");
            /* Handle the simultaneous closing condition */
            tcp_do_state_change(tcb->pcb, (tcb->snd_nxt == seg->ack)
                                              ?
                                              /* Restart the 2MSL timer */ TCPS_TIME_WAIT
                                              :
                                              /* Simultaneous closing */ TCPS_CLOSING);
            break;

        /*
         * Enter the TIME-WAIT state. Start the time-wait timer, turn
         * off the other timers.
         */
        case TCPS_FIN_WAIT_2:
            CNE_DEBUG("FIN bit set in [orange]FIN Wait 2[]\n");
            tcp_do_state_change(tcb->pcb, TCPS_TIME_WAIT);
            tcb->timers[TCPT_2MSL] = 2 * TCP_MSL_TV;
            break;

        /*
         * Remain in the TIME-WAIT state. Restart the 2 MSL time-wait
         * timeout.
         */
        case TCPS_TIME_WAIT:
            CNE_DEBUG("FIN bit set in [orange]Time Wait[]\n");
            tcb->timers[TCPT_2MSL] = 2 * TCP_MSL_TV;
            break;

        /*
         * Remain in the current state for the following.
         */
        case TCPS_CLOSE_WAIT:
        case TCPS_CLOSING:
        case TCPS_LAST_ACK:
        case TCPS_CLOSED:
        case TCPS_SYN_SENT:
        case TCPS_LISTEN:
            break;
        default:
            CNE_WARN("Default case TCP State [orange]%s[]\n", tcb_in_states[tcb->state]);
            break;
        }
        CNE_DEBUG("Done checking [orange]FIN[] bit\n");
    }

    return rc;
}

/*
 * Do the delivery of a segment and call the correct handler for the given state.
 */
static inline int
do_segment_arrives(struct seg_entry *seg)
{
    struct tcb_entry *tcb = seg->pcb->tcb;
    int32_t win;

    /*
     * Calculate amount of space in receive window, and then do TCP input
     * processing. Receive window is amount of space in rcv queue,
     * but not less than advertised window.
     */
    win = cb_space(&seg->pcb->ch->ch_rcv);
    CNE_DEBUG("window size [cyan]%d[]\n", win);
    tcb->rcv_wnd = CNE_MAX(win, (int32_t)(tcb->rcv_adv - tcb->rcv_nxt));

    if (tcb->state == TCPS_LISTEN) /* Handle passive open data. p65-p66 */
        return do_segment_listen(seg);
    else if (tcb->state == TCPS_SYN_SENT) /* Handle active open data. p66-p68 */
        return do_segment_syn_sent(seg);

    /* Otherwise. p69-p76 */
    return do_segment_others(seg);
}

/*
 * Update the acked data and remove all of the acked data from the
 * retransmit queue.
 */
static void
tcp_update_acked_data(struct seg_entry *seg, struct tcb_entry *tcb)
{
    struct chnl *ch;
    uint32_t acked;

    if (!tcb || !seg) {
        CNE_ERR("seg %p or tcb %p is NULL\n", seg, tcb);
        return;
    }

    if (!seg->pcb) {
        CNE_ERR("seg->pcb %p is NULL\n", seg->pcb);
        return;
    }
    ch = seg->pcb->ch;

    if (!ch) { /* possible passive open, no channel assigned */
        CNE_DEBUG("Possible passive open segment\n");
        return;
    }

    /* Figure out the number of bytes acked, could be zero if SYN was acked. */
    acked = seg->ack - tcb->snd_una;

    /*
     * If we are acking more data then what is in the send buffer we have seen
     * the FIN bit. The FIN seen flag should have been set already.
     */
    acked = (acked > ch->ch_snd.cb_cc) ? ch->ch_snd.cb_cc : acked;

    /* cb_cc could be zero and acking the FIN, don't do extra work. */
    if (acked) {
        tcb->snd_wnd -= acked;
        cnet_drop_acked_data(&ch->ch_snd, acked);
    }

    /* wakeup the writers if we have space >= low water mark */
    if (cb_space(&ch->ch_snd) >= ch->ch_snd.cb_lowat) {
        /* TODO: Allow the users to put more data in send buffer */
    }

    /* Update the send unacked variable to the current acked value */
    tcb->snd_una = seg->ack;

    /* When snd_nxt becomes less than snd_una, update snd_nxt. */
    if (seqLT(tcb->snd_nxt, tcb->snd_una)) {
        CNE_DEBUG("Update snd_nxt to snd_una\n");
        tcb->snd_nxt = tcb->snd_una;
    }

    switch (tcb->state) {
    /*
     * In FIN_WAIT_1 STATE in addition to the processing
     * for the ESTABLISHED state if our FIN is now acknowledged
     * then enter FIN_WAIT_2.
     */
    case TCPS_FIN_WAIT_1:
        if (is_set(tcb->tflags, TCBF_OUR_FIN_ACKED)) {
            /*
             * If we can't receive any more
             * data, then closing user can proceed.
             * Starting the timer is contrary to the
             * specification, but if we don't get a FIN
             * we'll hang forever.
             */
            chnl_state_set(ch, _ISDISCONNECTED);
            tcp_do_state_change(seg->pcb, TCPS_FIN_WAIT_2);
        }

        break;

    /*
     * In CLOSING STATE in addition to the processing for
     * the ESTABLISHED state if the ACK acknowledges our FIN
     * then enter the TIME-WAIT state, otherwise ignore
     * the segment.
     */
    case TCPS_CLOSING:
        if (is_set(tcb->tflags, TCBF_OUR_FIN_ACKED))
            tcp_do_state_change(seg->pcb, TCPS_TIME_WAIT);

        break;

    default:
        break;
    }
}

#define ENABLE_HEADER_PREDICTION
#ifdef ENABLE_HEADER_PREDICTION
static int
tcp_header_prediction(struct seg_entry *seg, struct tcb_entry *tcb)
{
    struct chnl *ch = seg->pcb->ch;

    /*
     * When ACK falls within the segment's sequence number and the
     * timestamp is present, grab the timestamp and update timestamp age.
     */
    if (is_set(seg->sflags, SEG_TS_PRESENT) && tstampLEQ(seg->ts_val, tcb->ts_recent) &&
        seqLT(tcb->last_ack_sent, seg->seq)) {
        tcb->ts_recent_age = stk_get_timer_ticks();
        tcb->ts_recent     = seg->ts_val;
    }

    /* Handle the ACK prediction or when length is zero. */
    if (!seg->len) {
        /*
         * The ack must be greater then unacknowledged data and the ACK
         * is less then the MAX sent, with the congestion window being
         * greater then or equal to the current expected window size.
         */
        if (seqGT(seg->ack, tcb->snd_una) && seqLEQ(seg->ack, tcb->snd_max) &&
            (tcb->snd_cwnd >= tcb->snd_wnd)) {

            INC_TCP_STAT(ack_predicted);

            /* Process the retransmit timer, use timestamp if present. */
            if (is_set(seg->sflags, SEG_TS_PRESENT))
                tcp_calculate_RTT(tcb, stk_get_timer_ticks() - seg->ts_ecr + 1);
            else if (tcb->rtt && seqGT(seg->ack, tcb->rttseq))
                tcp_calculate_RTT(tcb, tcb->rtt);

            cnet_drop_acked_data(&ch->ch_snd, (seg->ack - tcb->snd_una));

            tcb->snd_una = seg->ack;

            if (tcb->snd_una == tcb->snd_max)
                tcb->timers[TCPT_REXMT] = 0;
            else if (tcb->timers[TCPT_PERSIST] == 0)
                tcb->timers[TCPT_REXMT] = tcb->rxtcur;

            /* Allow the users to put more data in send buffer */
            if (cb_space(&ch->ch_snd) >= ch->ch_snd.cb_lowat) {
                /* TODO: implement support for enabling write to add more data */
            }

            /* When we have more data to send then call output routine */
            if (ch->ch_snd.cb_cc > 0)
                cnet_tcp_output(tcb);

            return TCP_INPUT_NEXT_PKT_DROP;
        }
    }
    /* Handle the data prediction.
     *
     * When ack is the expected ack, the reassemble queue is empty and
     * the receive buffer is able to accept the data.
     */
    else if ((seg->ack == tcb->snd_una) && vec_len(tcb->reassemble) == 0 &&
             (seg->len <= cb_space(&ch->ch_rcv))) {
        int rc = TCP_INPUT_NEXT_PKT_DROP;

        INC_TCP_STAT(data_predicted);

        rc = _process_data(seg, tcb);

        if (is_clr(tcb->tflags, TCBF_DELAYED_ACK))
            tcb->tflags |= TCBF_DELAYED_ACK;
        else {
            tcb->tflags |= TCBF_ACK_NOW;
            cnet_tcp_output(tcb);
        }

        return rc;
    }
    return TCP_INPUT_NEXT_PKT_DROP;
}
#endif

static inline void
tcp_strip_ip_options(pktmbuf_t *mbuf)
{
    struct cne_ipv4_hdr *ip;
    int opt_len = (mbuf->l3_len - sizeof(struct cne_ipv4_hdr));

    if (opt_len == 0)
        return;

    ip = pktmbuf_mtod_offset(mbuf, struct cne_ipv4_hdr *, -mbuf->l3_len);

    pktmbuf_trim(mbuf, opt_len);

    /* remove the IP options */
    memcpy(&ip[1], (char *)&ip[1] - opt_len, pktmbuf_data_len(mbuf) - mbuf->l3_len);
}

/*
 * Process the incoming packet bytes using page 65 of RFC793. The routine is
 * called from the lower layers to process all TCP type packets.
 */
int
cnet_tcp_input(struct pcb_entry *pcb, pktmbuf_t *mbuf)
{
    struct cne_ipv4_hdr *ip;
    struct cne_tcp_hdr *tcp;
    uint8_t *opts         = NULL;
    int rc                = TCP_INPUT_NEXT_PKT_DROP;
    struct seg_entry *seg = NULL;
    uint16_t tlen;
    struct tcb_entry *tcb      = NULL;
    uint8_t tcp_syn_fin_cnt[4] = {0, 1, 1, 2};

    if (!(this_cnet->flags & CNET_TCP_ENABLED))
        CNE_ERR_GOTO(free_seg, "TCP is not enabled\n");

    INC_TCP_STAT(rx_total);

    CNE_DEBUG("[yellow]>>> [magenta]Process TCP input[]\n");

    if (!pcb)
        goto free_seg;

    /* Grab a new seg structure */
    if ((seg = alloc_seg()) == NULL)
        goto free_seg;

    seg->mbuf = mbuf;
    seg->pcb  = pcb;

    /* Grab the IP and TCP header pointers */
    ip = pktmbuf_mtod(mbuf, struct cne_ipv4_hdr *);

    /* packet offset has been adjusted to tcp header in tcp input graph node */
    tcp = pktmbuf_adjust(mbuf, struct cne_tcp_hdr *, mbuf->l3_len);
    if (!tcp)
        CNE_ERR_GOTO(free_seg, "tcp pointer is invalid\n");

    TCP_DUMP(tcp);

    /* remove IP options if found */
    tcp_strip_ip_options(mbuf);

    /* Verify the packet has enough space in the packet. */
    if (pktmbuf_data_len(mbuf) < sizeof(struct cne_tcp_hdr)) {
        INC_TCP_STAT(rx_short);
        CNE_ERR_GOTO(free_seg, "Packet too short %d\n", pktmbuf_data_len(mbuf));
    }

    /* Total length of IP payload plus IP header and options */
    tlen = be16toh(ip->total_length);

    /* Calculate the TCP header + options value in bytes. */
    seg->offset = (tcp->data_off & 0xF0) >> 2;

    pktmbuf_adj_offset(mbuf, seg->offset); /* Skip L4 Header */

    /* Verify the TCP data and header offset is valid */
    if ((seg->offset < sizeof(struct cne_tcp_hdr)) || (seg->offset > tlen)) {
        INC_TCP_STAT(rx_badoff);
        CNE_ERR_GOTO(free_seg, "packet invalid for TCP offset %d, tlen %d\n", seg->offset, tlen);
    }

    /* Build the Current Segment information structure. */
    seg->ack   = be32toh(tcp->recv_ack);
    seg->seq   = be32toh(tcp->sent_seq);
    seg->wnd   = (uint32_t)be16toh(tcp->rx_win); /* Not Scaled yet! */
    seg->lport = mbuf->lport;
    seg->urp   = be16toh(tcp->tcp_urp);
    seg->flags = tcp->tcp_flags & TCP_MASK;
    seg->iplen = tlen;
    seg->ip    = (void *)ip;

    tlen -= (seg->offset + mbuf->l3_len); /* Real TCP length */
    seg->len = tlen + tcp_syn_fin_cnt[seg->flags & SYN_FIN];

    /* Set opts to point at the options, if we have any options. */
    if (seg->offset > sizeof(struct cne_tcp_hdr))
        opts = (uint8_t *)&tcp[1];

<<<<<<< HEAD
    md = pktmbuf_metadata(mbuf);

=======
>>>>>>> 26748ed9
    /*
     * Segment Arrives - Starting p65-p76 - RFC793
     */

    /* If TCB is closed send RST.      p65     */
    if ((tcb = seg->pcb->tcb) == NULL) {
        /*
         * If the state is CLOSED (i.e., TCB does not exist) then
         *
         *   all data in the incoming segment is discarded.  An incoming
         *   segment containing a RST is discarded.  An incoming segment
         *   not containing a RST causes a RST to be sent in response.
         *   The acknowledgment and sequence field values are selected
         *   to make the reset sequence acceptable to the TCP that sent
         *   the offending segment.
         *
         * If the ACK bit is off, sequence number zero is used,
         * 	<SEQ=0><ACK=SEG.SEQ+SEG.LEN><CTL=RST,ACK>
         *
         * If the ACK bit is on,
         *      <SEQ=SEG.ACK><CTL=RST>
         *
         * Return.
         */
        CNE_WARN("[orange]PCB or TCB is NULL[]\n");
        tcp_drop_with_reset(pcb->netif, seg, seg->pcb);

        /* Drop the PCB pointer from the segment, maybe NULL already */
        seg->pcb = NULL;
        CNE_ERR_GOTO(free_seg, "[orange]PCB is not found[]\n");
    }
    if (tcb->state == TCPS_CLOSED)
        CNE_ERR_GOTO(free_seg, "[orange]TCB is Closed[]\n");

    /* Process the packet for the given TCP state */
    tcb->idle              = 0;
    tcb->timers[TCPT_KEEP] = tcb->tcp->keep_idle;

    /* Scale the window value if not a SYN segment */
    if (is_clr(seg->flags, TCP_SYN))
        seg->wnd = seg->wnd << tcb->snd_scale;

    /* Do the option handling now, before we do anything like passive open */
    if (opts) {
        if (tcp_do_options(seg, opts))
            CNE_ERR_GOTO(free_seg, "tcp_do_options() failed\n");
        CNE_DEBUG("Flags: [orange]%s[]\n", tcb_print_flags(seg->pcb->tcb->tflags));
    }

#ifdef ENABLE_HEADER_PREDICTION
    /*
     * TCP Header prediction.
     *
     * This code follows the code in TCP/IP Illustrated Volume II by Stevens.
     *
     * Make sure we are in the established state and we only have an ACK
     * present in the tcp flags. Also with the next seq what we expect along
     * with window we expect.
     */
    if ((tcb->state == TCPS_ESTABLISHED) && ((seg->flags & HDR_PREDIC) == TCP_ACK) &&
        (is_clr(seg->sflags, SEG_TS_PRESENT) || tstampGEQ(seg->ts_val, tcb->ts_recent)) &&
        (seg->seq == tcb->rcv_nxt) && (seg->wnd && (seg->wnd == tcb->snd_wnd)) &&
        (tcb->snd_nxt == tcb->snd_max)) {
        if (tcp_header_prediction(seg, tcb)) {
            CNE_DEBUG("Header prediction [orange]Good[]\n");
            rc = TCP_INPUT_NEXT_CHNL_RECV;
            goto free_seg;
        }
    }
#endif

    /* Process the segment information and handle the TCP protocol */
    rc = do_segment_arrives(seg);
    CNE_DEBUG("segment has arrived returned [cyan]%d[]\n    ( [orange]%s[])\n", rc,
              tcb_print_flags(tcb->tflags));

    /*
     * After segment processing, do we need to send a packet?
     * Must update the tcb as the pcb pointer may have changed
     */
    if (rc == TCP_CHECK_OUTPUT_AND_DROP) {
        /* Get new TCB if passive open */
        tcb = seg->pcb->tcb;
        CNE_DEBUG("Check output and drop\n     TCB flags ( [orange]%s[])\n",
                  tcb_print_flags(tcb->tflags));

        /* old Listen PCB maybe replaced with new pcb */
        if (is_set(tcb->tflags, TCBF_ACK_NOW) || seg->pcb->ch->ch_snd.cb_cc)
            cnet_tcp_output(tcb);

        rc = TCP_INPUT_NEXT_PKT_DROP;
    }

    if (seg->pcb && seg->pcb->tcb && seg->pcb->tcb->state != TCPS_SYN_RCVD)
        cnet_tcp_output(seg->pcb->tcb);

free_seg:
    free_seg(seg);
    CNE_DEBUG("Leave\n\n");
    return rc;
}

/*
 * Process the fast timeout for TCP, which processes a fast retransmit.
 */
static inline void
tcp_fast_retransmit_timo(stk_t *stk)
{
    struct pcb_hd *hd = &stk->tcp->tcp_hd;
    struct pcb_entry *p;

    if (!hd)
        return;

    /* TCP fast timer to process retransmits. */
    vec_foreach_ptr (p, hd->vec) {
        struct tcb_entry *t = p->tcb;
        if (t && is_set(t->tflags, TCBF_NEED_FAST_REXMT)) {
            t->total_retrans++;
            t->tflags &= ~TCBF_NEED_FAST_REXMT;
            cnet_tcp_output(t);
        }
    }
}

/*
 * Process the fast timeout for TCP, which is used for delayed ACKs.
 */
static inline void
tcp_fast_timo(void *arg)
{
    stk_t *stk        = (stk_t *)arg;
    struct pcb_hd *hd = &stk->tcp->tcp_hd;
    struct pcb_entry *p;

    if (!hd)
        CNE_RET("tcp_hd is NULL\n");

    /* TCP fast timer to process Delayed ACKs. */
    vec_foreach_ptr (p, hd->vec) {
        struct tcb_entry *t = p->tcb;

        if (t && is_set(t->tflags, TCBF_DELAYED_ACK)) {
            t->tflags &= ~TCBF_DELAYED_ACK;
            t->tflags |= TCBF_ACK_NOW;

            INC_TCP_STAT(delayed_ack);

            /* ACK flag is cleared in tcp output */
            cnet_tcp_output(t);
        }
    }
}

/*
 * Process the TCP timers for the slow timeouts or the state machine for
 * the timers and TCP.
 */
static bool
tcp_process_timer(struct pcb_entry *p, int32_t tmr)
{
    struct tcb_entry *t = p->tcb; /* tcb pointer will be valid from the caller */
    stk_t *stk          = this_stk;
    int32_t rexmt;
    uint32_t win;
    bool state = false;

    switch (tmr) {
    case TCPT_2MSL:
        if ((t->state != TCPS_TIME_WAIT) && (t->idle <= stk->tcp->max_idle))
            t->timers[tmr] = stk->tcp->keep_intvl;
        else {
            tcp_do_state_change(p, TCPS_CLOSED);
            state = true;
        }

        break;

    case TCPT_PERSIST:
        /* When we reach max persist timeouts, then drop connection */
        if (t->rxtshift == TCP_MAXRXTSHIFT)
            tcp_do_drop_connection(t->pcb, 0);
        else {
            /* Cleared in tcp send segment */
            p->tcb->tflags |= TCBF_FORCE_TX;
            cnet_tcp_output(t);

            tcp_set_persist(t);
        }

        break;

    case TCPT_KEEP:
        if (t->state < TCPS_ESTABLISHED) {
            CNE_DEBUG("TCB state %s < TCPS_ESTABLISHED\n", tcb_in_states[t->state]);
            goto dropit;
        }

        if (is_set(p->opt_flag, SO_KEEPALIVE) && (t->state <= TCPS_CLOSE_WAIT)) {
            if (t->idle >= (stk->tcp->keep_idle + stk->tcp->max_idle)) {
                CNE_DEBUG("Idle %d < %d\n", t->idle, stk->tcp->keep_idle + stk->tcp->max_idle);
                goto dropit;
            }

            CNE_DEBUG("[orange]Keepalive!![]\n");
            tcp_do_response(t->netif, p, NULL, t->snd_nxt - 1, t->rcv_nxt - 1, TCP_ACK);

            t->timers[tmr] = stk->tcp->keep_intvl;
        } else
            t->timers[tmr] = stk->tcp->keep_idle;

        break;
    dropit:
        tcp_do_state_change(p, TCPS_CLOSED);
        state = true;
        break;

    case TCPT_REXMT:
        if (++t->rxtshift > TCP_MAXRXTSHIFT) {
            t->rxtshift = TCP_MAXRXTSHIFT;

            /* Drop connection */
            tcp_do_drop_connection(t->pcb, ETIMEDOUT);
            break;
        }

        INC_TCP_STAT(tcp_rexmit);

        rexmt = tcpRexmtVal(t) * ((t->state == TCPS_SYN_SENT) ? tcp_syn_backoff[t->rxtshift]
                                                              : tcp_backoff[t->rxtshift]);

        t->rxtcur = tcp_range_set(rexmt, t->rttmin, TCP_REXMTMAX_TV);

        /* Restart the retransmit timer */
        t->timers[TCPT_REXMT] = t->rxtcur;

        /* Reset snd_nxt to force a retransmit of data */
        t->snd_nxt = t->snd_una;
        t->rtt     = 0;

        win = CNE_MIN(t->snd_wnd, t->snd_cwnd) / 2 / t->max_mss;

        if (win < 2)
            win = 2;

        t->snd_cwnd     = t->max_mss;
        t->snd_ssthresh = win * t->max_mss;
        t->dupacks      = 0;

        /* Set the ACK now bit to force a retransmit. */
        t->tflags |= TCBF_ACK_NOW;
        cnet_tcp_output(p->tcb);
        break;

    default:
        break;
    }

    return state;
}

/*
 * Process the slow timeouts for the TCP state machine.
 */
static inline void
tcp_slow_timo(stk_t *stk)
{
    struct pcb_hd *hd = &stk->tcp->tcp_hd;
    struct pcb_entry *p;
    int32_t j;

    stk->tcp->max_idle = stk->tcp->keep_cnt * stk->tcp->keep_intvl;

    /* TCP slow timer */
    vec_foreach_ptr (p, hd->vec) {
        struct tcb_entry *t = p->tcb;

        if (!t)
            continue;

        if (t->state == TCPS_CLOSED || t->state == TCPS_LISTEN)
            continue;

        for (j = 0; j < TCP_NTIMERS; j++) {
            if ((t->timers[j] > 0) && (--t->timers[j] == 0))
                if (tcp_process_timer(p, j)) {
                    t = NULL;
                    break;
                }
        }

        /* measure the current idle time */
        if (t)
            t->idle++;
    }

    stk->tcp->snd_ISS += (TCP_ISSINCR / TCP_SLOWHZ); /* Increment iss */
    stk->tcp_now++;
}

/*
 * Timeout every XXms to be able to have a fast and slow timer of 200ms/500ms.
 */
static void
_process_timers(struct cne_timer *tim __cne_unused, void *arg)
{
    stk_t *stk = arg;

    if (!(stk->ticks % (TCP_REXMT_TIMEOUT_MS / MS_PER_TICK)))
        tcp_fast_retransmit_timo(stk);

    if (!(stk->ticks % (TCP_FAST_TIMEOUT_MS / MS_PER_TICK)))
        tcp_fast_timo(stk);

    if (!(stk->ticks % (TCP_SLOW_TIMEOUT_MS / MS_PER_TICK)))
        tcp_slow_timo(stk);
}

/*
 * Add the MSS option and other options for the send packet.
 */
static int32_t
tcp_send_options(struct tcb_entry *tcb, uint8_t *opts, uint8_t flags_n)
{
    uint8_t *p     = opts;
    int32_t optlen = 0;

    if (is_set(flags_n, TCP_SYN)) {
        /*
         * Update the next send sequence number to the initial send sequence
         * number if this is the first packet in handshake.
         */
        tcb->snd_nxt = tcb->snd_iss;

        CNE_DEBUG("[cyan]SYN[] is set\n    TCB flags ( [orange]%s[])\n",
                  tcb_print_flags(tcb->tflags));

        /* Add the MSS to the options */
        *p++   = TCP_OPT_MSS;
        *p++   = TCP_OPT_MSS_LEN;
        *p++   = (uint8_t)(tcb->max_mss >> 8);
        *p++   = (uint8_t)tcb->max_mss;
        optlen = 4;

        /*
         * Add the Window scaling option if:
         *     requesting a scaling and got a window scaling option from peer or
         *     requesting a scaling and this is the first SYN.
         * The SYN bit must be set and we need to
         * test the ACK bit to be off for the initial SYN.
         */
        if (is_set(tcb->tflags, TCBF_REQ_SCALE) &&
            (is_clr(flags_n, TCP_ACK) || is_set(tcb->tflags, TCBF_RCVD_SCALE))) {
            *p++ = TCP_OPT_WSOPT;
            *p++ = TCP_OPT_WSOPT_LEN;
            *p++ = (uint8_t)tcb->req_recv_scale;
            *p++ = TCP_OPT_NOP;
            optlen += 4;
        }
    }

    CNE_DEBUG("tcb state [orange]%s[]\n", tcb_print_flags(tcb->tflags));
    CNE_DEBUG("TCP flags [orange]%s[]\n", tcp_print_flags(flags_n));

    if (is_set(tcb->tflags, TCBF_REQ_TSTAMP) && is_clr(flags_n, TCP_RST) &&
        (((flags_n & SYN_ACK) == TCP_SYN) || is_set(tcb->tflags, TCBF_RCVD_TSTAMP))) {
        uint32_t tcp_now = stk_get_timer_ticks();
        uint32_t *lp     = (uint32_t *)p;

        *lp++ = htobe32((TCP_OPT_NOP << 24) | (TCP_OPT_NOP << 16) | (TCP_OPT_TSTAMP << 8) |
                        TCP_OPT_TSTAMP_LEN);
        *lp++ = htobe32(tcp_now);
        *lp++ = htobe32(tcb->ts_recent);
        optlen += 12;
    } else
        CNE_DEBUG("TCP options not added\n");

    return optlen; /* Length of options */
}

/*
 * Abort a TCP connection by sending a RST bit in a TCP header, with the given
 * PCB information. If the <pcb> and pcb->tcb are null return without any error.
 *
 * The routine will attempt to wait for a packet pointer if one is not available
 * when the packet allocation routine is called. If the call to allocate a packet
 * buffer fails the connection is closed without sending the RST segment. The
 * only reason a packet can not be allocated is because of a fatal error in the
 * allocation routine, which should never happen.
 */
void
cnet_tcp_abort(struct pcb_entry *pcb)
{
    struct tcb_entry *tcb;

    /*
     * In normal calls pcb and pcb->tcb can not be null, but because it is a
     * global function it could be called with a null pointer.
     */
    if ((pcb == NULL) || (pcb->tcb == NULL))
        return;

    tcb = pcb->tcb;

    /* RFC792 pg 62
     *
     * ABORT Call
     * .
     * .
     * SYN-RECEIVED STATE
     * ESTABLISHED STATE
     * FIN-WAIT-1 STATE
     * FIN-WAIT-2 STATE
     * CLOSE-WAIT STATE
     *
     * Send a reset segment:
     *      <SEQ=SND.NXT><CTL=RST>
     *
     * All queued SENDs and RECEIVEs should be given "connection reset"
     * notification; all segments queued for transmission (except for the
     * RST formed above) or retransmission should be flushed, delete the
     * TCB, enter CLOSED state, and return.
     */
    if (((tcb->state >= TCPS_SYN_RCVD) && (tcb->state <= TCPS_FIN_WAIT_1)) ||
        (tcb->state == TCPS_FIN_WAIT_2)) {

        CNE_DEBUG("[orange]Abort[]\n");
        tcp_do_response(tcb->netif, pcb, NULL, tcb->snd_nxt, tcb->rcv_nxt, TCP_RST);

        INC_TCP_STAT(resets_sent);
    }

    tcp_do_state_change(pcb, TCPS_CLOSED);
}

/*
 * Do a TCP connect startup/open or start the three way handshake in TCP.
 */
int
cnet_tcp_connect(struct pcb_entry *pcb)
{
    struct tcb_entry *tcb;

    if ((pcb == NULL) || ((tcb = pcb->tcb) == NULL))
        return -1;

    if (tcb->state >= TCPS_SYN_SENT)
        return -1;

    chnl_state_set(pcb->ch, _ISCONNECTING);

    tcb->state             = TCPS_SYN_SENT;
    tcb->timers[TCPT_KEEP] = TCP_KEEP_INIT_TV;

    /* Set the new send ISS value. */
    tcp_send_seq_set(tcb, 7);

    INC_TCP_STAT(tcp_connect);

    tcb->tflags |= TCBF_ACK_NOW;

    cnet_tcp_output(tcb);

    if (pcb->ch->ch_error) {
        int err = pcb->ch->ch_error;

        pcb->ch->ch_error = 0;
        return err;
    }
    return 0;
}

/*
 * Close the TCP connect pointed to by the given <pcb> pointer. The pcb pointer
 * must be valid when calling the routine. The routine will return false when
 * the connect has already been closed, the TCB was in the listen state or
 * tcp output routine returned with -1. Otherwise, the routine will return
 * true if the connection was moved toward the closed state via FIN wait or
 * last ack.
 *
 * RETURNS: true if the connection is closing or false if already closed.
 */
int
cnet_tcp_close(struct pcb_entry *pcb)
{
    /* The pcb->tcb must be valid or return false */
    if (!pcb || !pcb->tcb)
        return false;

    if (pcb->tcb->state == TCPS_CLOSED || pcb->tcb->state == TCPS_FREE)
        return false;

    switch (pcb->tcb->state) {
    case TCPS_SYN_RCVD: /* FALLTHRU */
    case TCPS_ESTABLISHED:
        tcp_do_state_change(pcb, TCPS_FIN_WAIT_1);
        break;

    case TCPS_CLOSE_WAIT:
        tcp_do_state_change(pcb, TCPS_LAST_ACK);
        break;

    case TCPS_SYN_SENT: /* FALLTHRU */
    case TCPS_LISTEN:   /* FALLTHRU */
    default:
        tcp_do_state_change(pcb, TCPS_CLOSED);
        return false;
    }

    /* Force the other side to close his connection. */
    pcb->tcb->tflags |= TCBF_ACK_NOW;
    return (tcp_output(pcb->tcb) == -1) ? true : false;
}

void
cnet_tcb_list(stk_t *stk, struct tcb_entry *tcb)
{
    struct tcb_entry *t;

    if (!stk)
        stk = this_stk;

    cne_printf("[yellow]%s: [skyblue]TCB Information[]\n", stk->name);
    for (int i = 0; i < CNET_NUM_TCBS; i++) {
        if (bit_test(stk->tcbs, i) == 0)
            continue;

        t = mempool_obj_at_index(stk->tcb_objs, i);
        if (!t || (tcb && (tcb != t)))
            continue;

        cne_printf("[orange]TCB[] @ %p\n", t);
        cne_printf("   State: <[orange]%s[]>\n", tcb_in_states[t->state]);
        cne_printf(
            "   Snd: UNA %u nxt %u urp %u iss %u wl1 %u wl2 %u up %u\n   max %u wnd %u sst %u "
            "cwnd %u sndwnd %u\n",
            t->snd_una, t->snd_nxt, t->snd_urp, t->snd_iss, t->snd_wl1, t->snd_wl2, t->snd_up,
            t->snd_max, t->snd_wnd, t->snd_ssthresh, t->snd_cwnd, t->max_sndwnd);
        cne_printf("   Rcv: wnd %u nxt %u urp %u irs %u adv %u bsize %u sst %u\n", t->rcv_wnd,
                   t->rcv_nxt, t->rcv_urp, t->rcv_irs, t->rcv_adv, t->rcv_bsize, t->rcv_ssthresh);
        cne_printf("   Flags: [orange]%s[]\n", tcb_print_flags(t->tflags));
    }
}

void
cnet_tcb_dump(void)
{
    stk_t *stk;
    struct cnet *cnet = this_cnet;

    vec_foreach_ptr (stk, cnet->stks)
        cnet_tcb_list(stk, NULL);
}

/*
 * Main entry point to initialize the TCP protocol.
 */
static int
tcp_init(int32_t n_tcb_entries, bool wscale, bool t_stamp)
{
    stk_t *stk                = this_stk;
    struct mempool_cfg cfg    = {0};
    struct protosw_entry *psw = NULL;

    stk->tcp_stats = calloc(1, sizeof(tcp_stats_t));
    if (!stk->tcp_stats)
        goto err_exit;

    stk->tcp = calloc(1, sizeof(struct tcp_entry));
    if (stk->tcp == NULL)
        goto err_exit;

    stk->tcbs = bit_alloc(CNET_NUM_TCBS);
    if (!stk->tcbs)
        goto err_exit;

    cfg.objcnt    = n_tcb_entries;
    cfg.objsz     = sizeof(struct tcb_entry);
    cfg.cache_sz  = (n_tcb_entries / 8);
    stk->tcb_objs = mempool_create(&cfg);
    if (stk->tcb_objs == NULL)
        goto err_exit;

    stk->gflags |= (TCP_TIMEOUT_ENABLED | (wscale ? RFC1323_SCALE_ENABLED : 0));
    stk->gflags |= (t_stamp ? RFC1323_TSTAMP_ENABLED : 0);

    stk->tcp->rcv_size    = MAX_TCP_RCV_SIZE;
    stk->tcp->snd_size    = MAX_TCP_SND_SIZE;
    stk->tcp->keep_idle   = TCP_KEEP_IDLE_TV;
    stk->tcp->keep_intvl  = TCP_KEEPINTVL_TV;
    stk->tcp->keep_cnt    = TCP_KEEPCNT_TV;
    stk->tcp->max_idle    = TCP_KEEP_IDLE_TV;
    stk->tcp->default_MSS = TCP_NORMAL_MSS;
    stk->tcp->default_RTT = TCP_SRTTDFLT_TV; /* RFC6298 states - 1 sec */
    stk->tcp->snd_ISS     = (uint32_t)rand();
    stk->tcp_now          = (uint32_t)cne_rdtsc();

    stk->tcp->tcp_hd.vec = vec_alloc(stk->tcp->tcp_hd.vec, TCP_VEC_PCB_COUNT);
    CNE_ASSERT(stk->tcp->tcp_hd.vec != NULL);
    stk->tcp->tcp_hd.local_port = _IPPORT_RESERVED;

    cfg.objcnt    = CNET_NUM_TCBS;
    cfg.objsz     = sizeof(struct seg_entry);
    cfg.cache_sz  = 64;
    stk->seg_objs = mempool_create(&cfg);
    if (stk->seg_objs == NULL)
        goto err_exit;

    psw = cnet_protosw_add("TCP", AF_INET, SOCK_STREAM, IPPROTO_TCP);
    if (!psw)
        goto err_exit;

    cnet_ipproto_set(IPPROTO_TCP, psw);

    cne_timer_init(&stk->tcp_timer);

    if (cne_timer_reset(&stk->tcp_timer, (cne_get_timer_hz() / 1000) * 10, PERIODICAL, cne_id(),
                        _process_timers, (void *)stk) < 0)
        CNE_ERR_GOTO(cleanup, "Unable to start TCP timer for instance %s\n", stk->name);

    return 0;

err_exit:
    if (!stk->tcp_stats)
        CNE_ERR("Allocation failed for TCP stats structure\n");
    else if (!stk->tcp)
        CNE_ERR("Allocation failed for TCP structure\n");
    else if (!stk->tcbs)
        CNE_ERR("Allocation failed for TCB structures\n");
    else if (!stk->tcb_objs)
        CNE_ERR("TCB allocation failed for %d tcb_entries of %'ld bytes\n", n_tcb_entries,
                sizeof(struct tcb_entry));
    else if (!stk->seg_objs)
        CNE_ERR("Segment allocation failed for %d tcb_entries of %'ld bytes\n", CNET_NUM_TCBS,
                sizeof(struct seg_entry));
    else if (!psw)
        CNE_ERR("TCP proto input set failed or Timer registration\n");
cleanup:
    (void)tcp_destroy(stk);
    return -1;
}

static int
tcp_create(void *stk __cne_unused)
{
    return tcp_init(CNET_NUM_TCBS, 1, 1);
}

static int
tcp_destroy(void *_stk __cne_unused)
{
    stk_t *stk = _stk;

    free(stk->tcp_stats);
    free(stk->tcp);
    free(stk->tcbs);

    mempool_destroy(stk->tcb_objs);
    mempool_destroy(stk->seg_objs);

    if (cne_timer_stop(&stk->tcp_timer) < 0)
        CNE_ERR("Unable to stop TCP timer for instance %s\n", stk->name);

    return 0;
}

CNE_INIT_PRIO(cnet_tcp_constructor, STACK)
{
    cnet_add_instance("tcp", CNET_TCP_PRIO, tcp_create, tcp_destroy);
}<|MERGE_RESOLUTION|>--- conflicted
+++ resolved
@@ -1618,18 +1618,8 @@
     /* Setup this TCB as having a parent PCB */
     tcb->ppcb = ppcb;
 
-<<<<<<< HEAD
-    vec_add(ppcb->tcb->half_open_q, tcb->pcb);
-
-    md = pktmbuf_metadata(seg->mbuf);
-
-    /* Add the pkt information to the new pcb */
-    in_caddr_copy(&nch->ch_pcb->key.faddr, &md->faddr);
-    in_caddr_copy(&nch->ch_pcb->key.laddr, &md->laddr);
-=======
     if (tcp_q_add(&ppcb->tcb->half_open_q, tcb->pcb))
         CNE_WARN("Unable to enqueue to half_open queue\n");
->>>>>>> 26748ed9
 
     /* Update and set the segment values */
     tcb->rcv_irs = seg->seq;
@@ -3270,11 +3260,8 @@
     if (seg->offset > sizeof(struct cne_tcp_hdr))
         opts = (uint8_t *)&tcp[1];
 
-<<<<<<< HEAD
     md = pktmbuf_metadata(mbuf);
 
-=======
->>>>>>> 26748ed9
     /*
      * Segment Arrives - Starting p65-p76 - RFC793
      */
